--- conflicted
+++ resolved
@@ -1,9 +1,5 @@
 #![feature(box_patterns)]
 #![feature(control_flow_enum)]
-<<<<<<< HEAD
-#![feature(in_band_lifetimes)]
-=======
->>>>>>> 60e68d68
 #![feature(let_else)]
 #![feature(once_cell)]
 #![feature(rustc_private)]
@@ -80,17 +76,10 @@
 use rustc_hir::itemlikevisit::ItemLikeVisitor;
 use rustc_hir::LangItem::{OptionNone, ResultErr, ResultOk};
 use rustc_hir::{
-<<<<<<< HEAD
-    def, Arm, BindingAnnotation, Block, BlockCheckMode, Body, Constness, Destination, Expr, ExprKind, FnDecl,
-    ForeignItem, GenericArgs, HirId, Impl, ImplItem, ImplItemKind, IsAsync, Item, ItemKind, LangItem, Local,
-    MatchSource, Mutability, Node, Param, Pat, PatKind, Path, PathSegment, PrimTy, QPath, Stmt, StmtKind, TraitItem,
-    TraitItemKind, TraitRef, TyKind, UnOp, ArrayLen
-=======
-    def, lang_items, Arm, BindingAnnotation, Block, BlockCheckMode, Body, Constness, Destination, Expr, ExprKind,
-    FnDecl, ForeignItem, GenericArgs, HirId, Impl, ImplItem, ImplItemKind, IsAsync, Item, ItemKind, LangItem, Local,
-    MatchSource, Mutability, Node, Param, Pat, PatKind, Path, PathSegment, PrimTy, QPath, Stmt, StmtKind, Target,
-    TraitItem, TraitItemKind, TraitRef, TyKind, UnOp,
->>>>>>> 60e68d68
+    def, lang_items, Arm, ArrayLen, BindingAnnotation, Block, BlockCheckMode, Body, Constness, Destination, Expr,
+    ExprKind, FnDecl, ForeignItem, GenericArgs, HirId, Impl, ImplItem, ImplItemKind, IsAsync, Item, ItemKind, LangItem,
+    Local, MatchSource, Mutability, Node, Param, Pat, PatKind, Path, PathSegment, PrimTy, QPath, Stmt, StmtKind,
+    Target, TraitItem, TraitItemKind, TraitRef, TyKind, UnOp,
 };
 use rustc_lint::{LateContext, Level, Lint, LintContext};
 use rustc_middle::hir::map::Map;
@@ -155,13 +144,6 @@
             }
         }
     };
-}
-
-/// Returns `true` if the span comes from a macro expansion, no matter if from a
-/// macro by example or from a procedural macro
-#[must_use]
-pub fn in_macro(span: Span) -> bool {
-    span.from_expansion() && !matches!(span.ctxt().outer_expn_data().kind, ExpnKind::Desugaring(..))
 }
 
 /// Returns `true` if the two spans come from differing expansions (i.e., one is
@@ -537,7 +519,7 @@
             }
         };
     }
-    fn item_child_by_name<'tcx>(tcx: TyCtxt<'tcx>, def_id: DefId, name: &str) -> Option<Res> {
+    fn item_child_by_name(tcx: TyCtxt<'_>, def_id: DefId, name: &str) -> Option<Res> {
         match tcx.def_kind(def_id) {
             DefKind::Mod | DefKind::Enum | DefKind::Trait => tcx
                 .module_children(def_id)
@@ -762,8 +744,7 @@
             _ => false,
         },
         ExprKind::Tup(items) | ExprKind::Array(items) => items.iter().all(|x| is_default_equivalent(cx, x)),
-        ExprKind::Repeat(x, len) => if_chain! {
-            if let ArrayLen::Body(len) = len;
+        ExprKind::Repeat(x, ArrayLen::Body(len)) => if_chain! {
             if let ExprKind::Lit(ref const_lit) = cx.tcx.hir().body(len.body).value.kind;
             if let LitKind::Int(v, _) = const_lit.node;
             if v <= 32 && is_default_equivalent(cx, x);
@@ -2196,11 +2177,7 @@
 
 static TEST_ITEM_NAMES_CACHE: SyncOnceCell<Mutex<FxHashMap<LocalDefId, Vec<Symbol>>>> = SyncOnceCell::new();
 
-<<<<<<< HEAD
-fn with_test_item_names(tcx: TyCtxt<'tcx>, module: LocalDefId, f: impl Fn(&[Symbol]) -> bool) -> bool {
-=======
 fn with_test_item_names<'tcx>(tcx: TyCtxt<'tcx>, module: LocalDefId, f: impl Fn(&[Symbol]) -> bool) -> bool {
->>>>>>> 60e68d68
     let cache = TEST_ITEM_NAMES_CACHE.get_or_init(|| Mutex::new(FxHashMap::default()));
     let mut map: MutexGuard<'_, FxHashMap<LocalDefId, Vec<Symbol>>> = cache.lock().unwrap();
     match map.entry(module) {
