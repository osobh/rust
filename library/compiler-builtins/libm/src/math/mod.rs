--- conflicted
+++ resolved
@@ -15,12 +15,9 @@
 mod logf;
 mod expf;
 mod floor;
-<<<<<<< HEAD
 mod cosf;
-=======
 mod trunc;
 mod truncf;
->>>>>>> 4816a150
 
 mod service;
 
@@ -36,12 +33,9 @@
     logf::logf,
     expf::expf,
     floor::floor,
-<<<<<<< HEAD
     cosf::cosf,
-=======
     trunc::trunc,
     truncf::truncf,
->>>>>>> 4816a150
 };
 
 fn isnanf(x: f32) -> bool {
