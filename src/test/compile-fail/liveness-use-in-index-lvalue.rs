fn test() {
<<<<<<< HEAD
    let w: ~[int];
    w[5] = 0; //! ERROR use of possibly uninitialized variable: `w`
=======
    let w: [int]/~;
    w[5] = 0; //~ ERROR use of possibly uninitialized variable: `w`
>>>>>>> 29eb788b
}

fn main() { test(); }<|MERGE_RESOLUTION|>--- conflicted
+++ resolved
@@ -1,11 +1,6 @@
 fn test() {
-<<<<<<< HEAD
     let w: ~[int];
-    w[5] = 0; //! ERROR use of possibly uninitialized variable: `w`
-=======
-    let w: [int]/~;
     w[5] = 0; //~ ERROR use of possibly uninitialized variable: `w`
->>>>>>> 29eb788b
 }
 
 fn main() { test(); }