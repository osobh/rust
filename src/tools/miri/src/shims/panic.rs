--- conflicted
+++ resolved
@@ -7,124 +7,6 @@
 
 impl<'tcx> EvalContextExt<'tcx> for crate::MiriInterpCx<'tcx> {}
 pub trait EvalContextExt<'tcx>: crate::MiriInterpCxExt<'tcx> {
-<<<<<<< HEAD
-=======
-    /// Handles the special `miri_start_unwind` intrinsic, which is called
-    /// by libpanic_unwind to delegate the actual unwinding process to Miri.
-    fn handle_miri_start_unwind(&mut self, payload: &OpTy<'tcx>) -> InterpResult<'tcx> {
-        let this = self.eval_context_mut();
-
-        trace!("miri_start_unwind: {:?}", this.frame().instance());
-
-        let payload = this.read_immediate(payload)?;
-        let thread = this.active_thread_mut();
-        thread.panic_payloads.push(payload);
-
-        interp_ok(())
-    }
-
-    /// Handles the `catch_unwind` intrinsic.
-    fn handle_catch_unwind(
-        &mut self,
-        args: &[OpTy<'tcx>],
-        dest: &MPlaceTy<'tcx>,
-        ret: Option<mir::BasicBlock>,
-    ) -> InterpResult<'tcx> {
-        let this = self.eval_context_mut();
-
-        // Signature:
-        //   fn catch_unwind(try_fn: fn(*mut u8), data: *mut u8, catch_fn: fn(*mut u8, *mut u8)) -> i32
-        // Calls `try_fn` with `data` as argument. If that executes normally, returns 0.
-        // If that unwinds, calls `catch_fn` with the first argument being `data` and
-        // then second argument being a target-dependent `payload` (i.e. it is up to us to define
-        // what that is), and returns 1.
-        // The `payload` is passed (by libstd) to `__rust_panic_cleanup`, which is then expected to
-        // return a `Box<dyn Any + Send + 'static>`.
-        // In Miri, `miri_start_unwind` is passed exactly that type, so we make the `payload` simply
-        // a pointer to `Box<dyn Any + Send + 'static>`.
-
-        // Get all the arguments.
-        let [try_fn, data, catch_fn] = check_intrinsic_arg_count(args)?;
-        let try_fn = this.read_pointer(try_fn)?;
-        let data = this.read_immediate(data)?;
-        let catch_fn = this.read_pointer(catch_fn)?;
-
-        // Now we make a function call, and pass `data` as first and only argument.
-        let f_instance = this.get_ptr_fn(try_fn)?.as_instance()?;
-        trace!("try_fn: {:?}", f_instance);
-        #[allow(clippy::cloned_ref_to_slice_refs)] // the code is clearer as-is
-        this.call_function(
-            f_instance,
-            ExternAbi::Rust,
-            &[data.clone()],
-            None,
-            // Directly return to caller.
-            ReturnContinuation::Goto { ret, unwind: mir::UnwindAction::Continue },
-        )?;
-
-        // We ourselves will return `0`, eventually (will be overwritten if we catch a panic).
-        this.write_null(dest)?;
-
-        // In unwind mode, we tag this frame with the extra data needed to catch unwinding.
-        // This lets `handle_stack_pop` (below) know that we should stop unwinding
-        // when we pop this frame.
-        if this.tcx.sess.panic_strategy() == PanicStrategy::Unwind {
-            this.frame_mut().extra.catch_unwind =
-                Some(CatchUnwindData { catch_fn, data, dest: dest.clone(), ret });
-        }
-
-        interp_ok(())
-    }
-
-    fn handle_stack_pop_unwind(
-        &mut self,
-        mut extra: FrameExtra<'tcx>,
-        unwinding: bool,
-    ) -> InterpResult<'tcx, ReturnAction> {
-        let this = self.eval_context_mut();
-        trace!("handle_stack_pop_unwind(extra = {:?}, unwinding = {})", extra, unwinding);
-
-        // We only care about `catch_panic` if we're unwinding - if we're doing a normal
-        // return, then we don't need to do anything special.
-        if let (true, Some(catch_unwind)) = (unwinding, extra.catch_unwind.take()) {
-            // We've just popped a frame that was pushed by `catch_unwind`,
-            // and we are unwinding, so we should catch that.
-            trace!(
-                "unwinding: found catch_panic frame during unwinding: {:?}",
-                this.frame().instance()
-            );
-
-            // We set the return value of `catch_unwind` to 1, since there was a panic.
-            this.write_scalar(Scalar::from_i32(1), &catch_unwind.dest)?;
-
-            // The Thread's `panic_payload` holds what was passed to `miri_start_unwind`.
-            // This is exactly the second argument we need to pass to `catch_fn`.
-            let payload = this.active_thread_mut().panic_payloads.pop().unwrap();
-
-            // Push the `catch_fn` stackframe.
-            let f_instance = this.get_ptr_fn(catch_unwind.catch_fn)?.as_instance()?;
-            trace!("catch_fn: {:?}", f_instance);
-            this.call_function(
-                f_instance,
-                ExternAbi::Rust,
-                &[catch_unwind.data, payload],
-                None,
-                // Directly return to caller of `catch_unwind`.
-                ReturnContinuation::Goto {
-                    ret: catch_unwind.ret,
-                    // `catch_fn` must not unwind.
-                    unwind: mir::UnwindAction::Unreachable,
-                },
-            )?;
-
-            // We pushed a new stack frame, the engine should not do any jumping now!
-            interp_ok(ReturnAction::NoJump)
-        } else {
-            interp_ok(ReturnAction::Normal)
-        }
-    }
-
->>>>>>> b1d45f6b
     /// Start a panic in the interpreter with the given message as payload.
     fn start_panic(&mut self, msg: &str, unwind: mir::UnwindAction) -> InterpResult<'tcx> {
         let this = self.eval_context_mut();
