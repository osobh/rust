--- conflicted
+++ resolved
@@ -64,11 +64,7 @@
             && check_int_ty_and_feature(cx, div_lhs)
             && check_int_ty_and_feature(cx, div_rhs)
             && let ExprKind::Binary(inner_op, inner_lhs, inner_rhs) = div_lhs.kind
-<<<<<<< HEAD
-            && self.msrv.meets(cx, msrvs::MANUAL_DIV_CEIL)
-=======
             && self.msrv.meets(cx, msrvs::DIV_CEIL)
->>>>>>> f2feb0f1
         {
             // (x + (y - 1)) / y
             if let ExprKind::Binary(sub_op, sub_lhs, sub_rhs) = inner_rhs.kind
