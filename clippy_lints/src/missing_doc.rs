// Note: More specifically this lint is largely inspired (aka copied) from
// *rustc*'s
// [`missing_doc`].
//
// [`missing_doc`]: https://github.com/rust-lang/rust/blob/cf9cf7c923eb01146971429044f216a3ca905e06/compiler/rustc_lint/src/builtin.rs#L415
//

use clippy_utils::attrs::is_doc_hidden;
use clippy_utils::diagnostics::span_lint;
use rustc_ast::ast;
use rustc_hir as hir;
use rustc_lint::{LateContext, LateLintPass, LintContext};
use rustc_middle::ty;
use rustc_session::{declare_tool_lint, impl_lint_pass};
use rustc_span::source_map::Span;
use rustc_span::sym;

declare_clippy_lint! {
    /// **What it does:** Warns if there is missing doc for any documentable item
    /// (public or private).
    ///
    /// **Why is this bad?** Doc is good. *rustc* has a `MISSING_DOCS`
    /// allowed-by-default lint for
    /// public members, but has no way to enforce documentation of private items.
    /// This lint fixes that.
    ///
    /// **Known problems:** None.
    pub MISSING_DOCS_IN_PRIVATE_ITEMS,
    restriction,
    "detects missing documentation for public and private members"
}

pub struct MissingDoc {
    /// Stack of whether #[doc(hidden)] is set
    /// at each level which has lint attributes.
    doc_hidden_stack: Vec<bool>,
}

impl Default for MissingDoc {
    #[must_use]
    fn default() -> Self {
        Self::new()
    }
}

impl MissingDoc {
    #[must_use]
    pub fn new() -> Self {
        Self {
            doc_hidden_stack: vec![false],
        }
    }

    fn doc_hidden(&self) -> bool {
        *self.doc_hidden_stack.last().expect("empty doc_hidden_stack")
    }

    fn check_missing_docs_attrs(
        &self,
        cx: &LateContext<'_>,
        attrs: &[ast::Attribute],
        sp: Span,
        article: &'static str,
        desc: &'static str,
    ) {
        // If we're building a test harness, then warning about
        // documentation is probably not really relevant right now.
        if cx.sess().opts.test {
            return;
        }

        // `#[doc(hidden)]` disables missing_docs check.
        if self.doc_hidden() {
            return;
        }

        if sp.from_expansion() {
            return;
        }

        let has_doc = attrs
            .iter()
<<<<<<< HEAD
            .any(|a| a.doc_str().is_some());
=======
            .any(|a| a.doc_str().is_some() || Self::has_include(a.meta()));
>>>>>>> 7c9da3c1
        if !has_doc {
            span_lint(
                cx,
                MISSING_DOCS_IN_PRIVATE_ITEMS,
                sp,
                &format!("missing documentation for {} {}", article, desc),
            );
        }
    }
}

impl_lint_pass!(MissingDoc => [MISSING_DOCS_IN_PRIVATE_ITEMS]);

impl<'tcx> LateLintPass<'tcx> for MissingDoc {
    fn enter_lint_attrs(&mut self, _: &LateContext<'tcx>, attrs: &'tcx [ast::Attribute]) {
        let doc_hidden = self.doc_hidden() || is_doc_hidden(attrs);
        self.doc_hidden_stack.push(doc_hidden);
    }

    fn exit_lint_attrs(&mut self, _: &LateContext<'tcx>, _: &'tcx [ast::Attribute]) {
        self.doc_hidden_stack.pop().expect("empty doc_hidden_stack");
    }

    fn check_crate(&mut self, cx: &LateContext<'tcx>, krate: &'tcx hir::Crate<'_>) {
        let attrs = cx.tcx.hir().attrs(hir::CRATE_HIR_ID);
        self.check_missing_docs_attrs(cx, attrs, krate.item.inner, "the", "crate");
    }

    fn check_item(&mut self, cx: &LateContext<'tcx>, it: &'tcx hir::Item<'_>) {
        match it.kind {
            hir::ItemKind::Fn(..) => {
                // ignore main()
                if it.ident.name == sym::main {
                    let def_key = cx.tcx.hir().def_key(it.def_id);
                    if def_key.parent == Some(hir::def_id::CRATE_DEF_INDEX) {
                        return;
                    }
                }
            },
            hir::ItemKind::Const(..)
            | hir::ItemKind::Enum(..)
            | hir::ItemKind::Mod(..)
            | hir::ItemKind::Static(..)
            | hir::ItemKind::Struct(..)
            | hir::ItemKind::Trait(..)
            | hir::ItemKind::TraitAlias(..)
            | hir::ItemKind::TyAlias(..)
            | hir::ItemKind::Union(..)
            | hir::ItemKind::OpaqueTy(..) => {},
            hir::ItemKind::ExternCrate(..)
            | hir::ItemKind::ForeignMod { .. }
            | hir::ItemKind::GlobalAsm(..)
            | hir::ItemKind::Impl { .. }
            | hir::ItemKind::Use(..) => return,
        };

        let (article, desc) = cx.tcx.article_and_description(it.def_id.to_def_id());

        let attrs = cx.tcx.hir().attrs(it.hir_id());
        self.check_missing_docs_attrs(cx, attrs, it.span, article, desc);
    }

    fn check_trait_item(&mut self, cx: &LateContext<'tcx>, trait_item: &'tcx hir::TraitItem<'_>) {
        let (article, desc) = cx.tcx.article_and_description(trait_item.def_id.to_def_id());

        let attrs = cx.tcx.hir().attrs(trait_item.hir_id());
        self.check_missing_docs_attrs(cx, attrs, trait_item.span, article, desc);
    }

    fn check_impl_item(&mut self, cx: &LateContext<'tcx>, impl_item: &'tcx hir::ImplItem<'_>) {
        // If the method is an impl for a trait, don't doc.
        match cx.tcx.associated_item(impl_item.def_id).container {
            ty::TraitContainer(_) => return,
            ty::ImplContainer(cid) => {
                if cx.tcx.impl_trait_ref(cid).is_some() {
                    return;
                }
            },
        }

        let (article, desc) = cx.tcx.article_and_description(impl_item.def_id.to_def_id());
        let attrs = cx.tcx.hir().attrs(impl_item.hir_id());
        self.check_missing_docs_attrs(cx, attrs, impl_item.span, article, desc);
    }

    fn check_field_def(&mut self, cx: &LateContext<'tcx>, sf: &'tcx hir::FieldDef<'_>) {
        if !sf.is_positional() {
            let attrs = cx.tcx.hir().attrs(sf.hir_id);
            self.check_missing_docs_attrs(cx, attrs, sf.span, "a", "struct field");
        }
    }

    fn check_variant(&mut self, cx: &LateContext<'tcx>, v: &'tcx hir::Variant<'_>) {
        let attrs = cx.tcx.hir().attrs(v.id);
        self.check_missing_docs_attrs(cx, attrs, v.span, "a", "variant");
    }
}<|MERGE_RESOLUTION|>--- conflicted
+++ resolved
@@ -7,7 +7,8 @@
 
 use clippy_utils::attrs::is_doc_hidden;
 use clippy_utils::diagnostics::span_lint;
-use rustc_ast::ast;
+use if_chain::if_chain;
+use rustc_ast::ast::{self, MetaItem, MetaItemKind};
 use rustc_hir as hir;
 use rustc_lint::{LateContext, LateLintPass, LintContext};
 use rustc_middle::ty;
@@ -55,6 +56,20 @@
         *self.doc_hidden_stack.last().expect("empty doc_hidden_stack")
     }
 
+    fn has_include(meta: Option<MetaItem>) -> bool {
+        if_chain! {
+            if let Some(meta) = meta;
+            if let MetaItemKind::List(list) = meta.kind;
+            if let Some(meta) = list.get(0);
+            if let Some(name) = meta.ident();
+            then {
+                name.name == sym::include
+            } else {
+                false
+            }
+        }
+    }
+
     fn check_missing_docs_attrs(
         &self,
         cx: &LateContext<'_>,
@@ -80,11 +95,7 @@
 
         let has_doc = attrs
             .iter()
-<<<<<<< HEAD
-            .any(|a| a.doc_str().is_some());
-=======
             .any(|a| a.doc_str().is_some() || Self::has_include(a.meta()));
->>>>>>> 7c9da3c1
         if !has_doc {
             span_lint(
                 cx,
