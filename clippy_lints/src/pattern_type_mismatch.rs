--- conflicted
+++ resolved
@@ -177,22 +177,9 @@
             PatKind::Or([p, ..]) => p,
             _ => p,
         };
-<<<<<<< HEAD
-        if let Some(adjustments) = cx.typeck_results().pat_adjustments().get(adjust_pat.hir_id) {
-            if let [first, ..] = **adjustments {
-                if let ty::Ref(.., mutability) = *first.source.kind() {
-                    let level = if p.hir_id == pat.hir_id {
-                        Level::Top
-                    } else {
-                        Level::Lower
-                    };
-                    result = Some((p.span, mutability, level));
-                }
-            }
-=======
         if let Some(adjustments) = cx.typeck_results().pat_adjustments().get(adjust_pat.hir_id)
             && let [first, ..] = **adjustments
-            && let ty::Ref(.., mutability) = *first.kind()
+            && let ty::Ref(.., mutability) = *first.source.kind()
         {
             let level = if p.hir_id == pat.hir_id {
                 Level::Top
@@ -200,7 +187,6 @@
                 Level::Lower
             };
             result = Some((p.span, mutability, level));
->>>>>>> c3fb102a
         }
         result.is_none()
     });
