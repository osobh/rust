use clippy_utils::diagnostics::{span_lint_and_help, span_lint_and_sugg, span_lint_and_then};
<<<<<<< HEAD
use clippy_utils::is_ty_alias;
=======
>>>>>>> bafde543
use clippy_utils::source::{snippet, snippet_with_applicability, snippet_with_context};
use clippy_utils::sugg::Sugg;
use clippy_utils::ty::{is_copy, is_type_diagnostic_item, same_type_and_consts};
use clippy_utils::{get_parent_expr, is_trait_method, is_ty_alias, match_def_path, path_to_local, paths};
use if_chain::if_chain;
use rustc_errors::Applicability;
use rustc_hir::def_id::DefId;
use rustc_hir::{BindingAnnotation, Expr, ExprKind, HirId, MatchSource, Node, PatKind};
use rustc_lint::{LateContext, LateLintPass};
use rustc_middle::ty;
use rustc_session::{declare_tool_lint, impl_lint_pass};
use rustc_span::{sym, Span};

declare_clippy_lint! {
    /// ### What it does
    /// Checks for `Into`, `TryInto`, `From`, `TryFrom`, or `IntoIter` calls
    /// which uselessly convert to the same type.
    ///
    /// ### Why is this bad?
    /// Redundant code.
    ///
    /// ### Example
    /// ```rust
    /// // format!() returns a `String`
    /// let s: String = format!("hello").into();
    /// ```
    ///
    /// Use instead:
    /// ```rust
    /// let s: String = format!("hello");
    /// ```
    #[clippy::version = "1.45.0"]
    pub USELESS_CONVERSION,
    complexity,
    "calls to `Into`, `TryInto`, `From`, `TryFrom`, or `IntoIter` which perform useless conversions to the same type"
}

#[derive(Default)]
pub struct UselessConversion {
    try_desugar_arm: Vec<HirId>,
}

impl_lint_pass!(UselessConversion => [USELESS_CONVERSION]);

enum MethodOrFunction {
    Method,
    Function,
}

impl MethodOrFunction {
    /// Maps the argument position in `pos` to the parameter position.
    /// For methods, `self` is skipped.
    fn param_pos(self, pos: usize) -> usize {
        match self {
            MethodOrFunction::Method => pos + 1,
            MethodOrFunction::Function => pos,
        }
    }
}

/// Returns the span of the `IntoIterator` trait bound in the function pointed to by `fn_did`
fn into_iter_bound(cx: &LateContext<'_>, fn_did: DefId, into_iter_did: DefId, param_index: u32) -> Option<Span> {
    cx.tcx
        .predicates_of(fn_did)
        .predicates
        .iter()
        .find_map(|&(ref pred, span)| {
            if let ty::ClauseKind::Trait(tr) = pred.kind().skip_binder()
                && tr.def_id() == into_iter_did
                && tr.self_ty().is_param(param_index)
            {
                Some(span)
            } else {
                None
            }
        })
}

/// Extracts the receiver of a `.into_iter()` method call.
fn into_iter_call<'hir>(cx: &LateContext<'_>, expr: &'hir Expr<'hir>) -> Option<&'hir Expr<'hir>> {
    if let ExprKind::MethodCall(name, recv, _, _) = expr.kind
        && is_trait_method(cx, expr, sym::IntoIterator)
        && name.ident.name == sym::into_iter
    {
        Some(recv)
    } else {
        None
    }
}

/// Same as [`into_iter_call`], but tries to look for the innermost `.into_iter()` call, e.g.:
/// `foo.into_iter().into_iter()`
///  ^^^  we want this expression
fn into_iter_deep_call<'hir>(cx: &LateContext<'_>, mut expr: &'hir Expr<'hir>) -> (&'hir Expr<'hir>, usize) {
    let mut depth = 0;
    while let Some(recv) = into_iter_call(cx, expr) {
        expr = recv;
        depth += 1;
    }
    (expr, depth)
}

#[expect(clippy::too_many_lines)]
impl<'tcx> LateLintPass<'tcx> for UselessConversion {
    fn check_expr(&mut self, cx: &LateContext<'tcx>, e: &'tcx Expr<'_>) {
        if e.span.from_expansion() {
            return;
        }

        if Some(&e.hir_id) == self.try_desugar_arm.last() {
            return;
        }

        match e.kind {
            ExprKind::Match(_, arms, MatchSource::TryDesugar) => {
                let (ExprKind::Ret(Some(e)) | ExprKind::Break(_, Some(e))) = arms[0].body.kind else {
                     return
                };
                if let ExprKind::Call(_, [arg, ..]) = e.kind {
                    self.try_desugar_arm.push(arg.hir_id);
                }
            },

            ExprKind::MethodCall(name, recv, ..) => {
                if is_trait_method(cx, e, sym::Into) && name.ident.as_str() == "into" {
                    let a = cx.typeck_results().expr_ty(e);
                    let b = cx.typeck_results().expr_ty(recv);
                    if same_type_and_consts(a, b) {
                        let mut app = Applicability::MachineApplicable;
                        let sugg = snippet_with_context(cx, recv.span, e.span.ctxt(), "<expr>", &mut app).0;
                        span_lint_and_sugg(
                            cx,
                            USELESS_CONVERSION,
                            e.span,
                            &format!("useless conversion to the same type: `{b}`"),
                            "consider removing `.into()`",
                            sugg.into_owned(),
                            app,
                        );
                    }
                }
                if let Some(into_iter_recv) = into_iter_call(cx, e)
                    // Make sure that there is no parent expression, or if there is, make sure it's not a `.into_iter()` call.
                    // The reason for that is that we only want to lint once (the outermost call)
                    // in cases like `foo.into_iter().into_iter()`
                    && get_parent_expr(cx, e)
                        .and_then(|parent| into_iter_call(cx, parent))
                        .is_none()
                {
                    if let Some(parent) = get_parent_expr(cx, e) {
                        let parent_fn = match parent.kind {
                            ExprKind::Call(recv, args) if let ExprKind::Path(ref qpath) = recv.kind => {
                                cx.qpath_res(qpath, recv.hir_id).opt_def_id()
                                    .map(|did| (did, args, MethodOrFunction::Function))
                            }
                            ExprKind::MethodCall(.., args, _) => {
                                cx.typeck_results().type_dependent_def_id(parent.hir_id)
                                    .map(|did| (did, args, MethodOrFunction::Method))
                            }
                            _ => None,
                        };

                        if let Some((parent_fn_did, args, kind)) = parent_fn
                            && let Some(into_iter_did) = cx.tcx.get_diagnostic_item(sym::IntoIterator)
                            && let sig = cx.tcx.fn_sig(parent_fn_did).skip_binder().skip_binder()
                            && let Some(arg_pos) = args.iter().position(|x| x.hir_id == e.hir_id)
                            && let Some(&into_iter_param) = sig.inputs().get(kind.param_pos(arg_pos))
                            && let ty::Param(param) = into_iter_param.kind()
                            && let Some(span) = into_iter_bound(cx, parent_fn_did, into_iter_did, param.index)
                        {
                            // Get the "innermost" `.into_iter()` call, e.g. given this expression:
                            // `foo.into_iter().into_iter()`
                            //  ^^^
                            let (into_iter_recv, depth) = into_iter_deep_call(cx, into_iter_recv);

                            let plural = if depth == 0 { "" } else { "s" };
                            let mut applicability = Applicability::MachineApplicable;
                            let sugg = snippet_with_applicability(cx, into_iter_recv.span.source_callsite(), "<expr>", &mut applicability).into_owned();
                            span_lint_and_then(cx, USELESS_CONVERSION, e.span, "explicit call to `.into_iter()` in function argument accepting `IntoIterator`", |diag| {
                                diag.span_suggestion(
                                    e.span,
                                    format!("consider removing the `.into_iter()`{plural}"),
                                    sugg,
                                    applicability,
                                );
                                diag.span_note(span, "this parameter accepts any `IntoIterator`, so you don't need to call `.into_iter()`");
                            });

                            // Early return to avoid linting again with contradicting suggestions
                            return;
                        }
                    }

                    if let Some(id) = path_to_local(recv) &&
                       let Node::Pat(pat) = cx.tcx.hir().get(id) &&
                       let PatKind::Binding(ann, ..) = pat.kind &&
                       ann != BindingAnnotation::MUT
                    {
                        // Do not remove .into_iter() applied to a non-mutable local variable used in
                        // a larger expression context as it would differ in mutability.
                        return;
                    }

                    let a = cx.typeck_results().expr_ty(e);
                    let b = cx.typeck_results().expr_ty(recv);

                    // If the types are identical then .into_iter() can be removed, unless the type
                    // implements Copy, in which case .into_iter() returns a copy of the receiver and
                    // cannot be safely omitted.
                    if same_type_and_consts(a, b) && !is_copy(cx, b) {
                        let sugg = snippet(cx, recv.span, "<expr>").into_owned();
                        span_lint_and_sugg(
                            cx,
                            USELESS_CONVERSION,
                            e.span,
                            &format!("useless conversion to the same type: `{b}`"),
                            "consider removing `.into_iter()`",
                            sugg,
                            Applicability::MachineApplicable, // snippet
                        );
                    }
                }
                if_chain! {
                    if is_trait_method(cx, e, sym::TryInto) && name.ident.name == sym::try_into;
                    let a = cx.typeck_results().expr_ty(e);
                    let b = cx.typeck_results().expr_ty(recv);
                    if is_type_diagnostic_item(cx, a, sym::Result);
                    if let ty::Adt(_, substs) = a.kind();
                    if let Some(a_type) = substs.types().next();
                    if same_type_and_consts(a_type, b);

                    then {
                        span_lint_and_help(
                            cx,
                            USELESS_CONVERSION,
                            e.span,
                            &format!("useless conversion to the same type: `{b}`"),
                            None,
                            "consider removing `.try_into()`",
                        );
                    }
                }
            },

            ExprKind::Call(path, [arg]) => {
                if_chain! {
                    if let ExprKind::Path(ref qpath) = path.kind;
                    if let Some(def_id) = cx.qpath_res(qpath, path.hir_id).opt_def_id();
                    if !is_ty_alias(qpath);
                    then {
                        let a = cx.typeck_results().expr_ty(e);
                        let b = cx.typeck_results().expr_ty(arg);
                        if_chain! {
                            if match_def_path(cx, def_id, &paths::TRY_FROM);
                            if is_type_diagnostic_item(cx, a, sym::Result);
                            if let ty::Adt(_, substs) = a.kind();
                            if let Some(a_type) = substs.types().next();
                            if same_type_and_consts(a_type, b);

                            then {
                                let hint = format!("consider removing `{}()`", snippet(cx, path.span, "TryFrom::try_from"));
                                span_lint_and_help(
                                    cx,
                                    USELESS_CONVERSION,
                                    e.span,
                                    &format!("useless conversion to the same type: `{b}`"),
                                    None,
                                    &hint,
                                );
                            }
                        }

                        if_chain! {
                            if cx.tcx.is_diagnostic_item(sym::from_fn, def_id);
                            if same_type_and_consts(a, b);

                            then {
                                let mut app = Applicability::MachineApplicable;
                                let sugg = Sugg::hir_with_context(cx, arg, e.span.ctxt(), "<expr>", &mut app).maybe_par();
                                let sugg_msg =
                                    format!("consider removing `{}()`", snippet(cx, path.span, "From::from"));
                                span_lint_and_sugg(
                                    cx,
                                    USELESS_CONVERSION,
                                    e.span,
                                    &format!("useless conversion to the same type: `{b}`"),
                                    &sugg_msg,
                                    sugg.to_string(),
                                    app,
                                );
                            }
                        }
                    }
                }
            },

            _ => {},
        }
    }

    fn check_expr_post(&mut self, _: &LateContext<'tcx>, e: &'tcx Expr<'_>) {
        if Some(&e.hir_id) == self.try_desugar_arm.last() {
            self.try_desugar_arm.pop();
        }
    }
}<|MERGE_RESOLUTION|>--- conflicted
+++ resolved
@@ -1,8 +1,4 @@
 use clippy_utils::diagnostics::{span_lint_and_help, span_lint_and_sugg, span_lint_and_then};
-<<<<<<< HEAD
-use clippy_utils::is_ty_alias;
-=======
->>>>>>> bafde543
 use clippy_utils::source::{snippet, snippet_with_applicability, snippet_with_context};
 use clippy_utils::sugg::Sugg;
 use clippy_utils::ty::{is_copy, is_type_diagnostic_item, same_type_and_consts};
@@ -119,7 +115,7 @@
         match e.kind {
             ExprKind::Match(_, arms, MatchSource::TryDesugar) => {
                 let (ExprKind::Ret(Some(e)) | ExprKind::Break(_, Some(e))) = arms[0].body.kind else {
-                     return
+                    return;
                 };
                 if let ExprKind::Call(_, [arg, ..]) = e.kind {
                     self.try_desugar_arm.push(arg.hir_id);
