//! Contains infrastructure for configuring the compiler, including parsing
//! command-line options.

#![allow(rustc::untranslatable_diagnostic)] // FIXME: make this translatable

use std::collections::btree_map::{
    Iter as BTreeMapIter, Keys as BTreeMapKeysIter, Values as BTreeMapValuesIter,
};
use std::collections::{BTreeMap, BTreeSet};
use std::ffi::OsStr;
use std::hash::Hash;
use std::path::{Path, PathBuf};
use std::str::{self, FromStr};
use std::sync::LazyLock;
use std::{cmp, fmt, fs, iter};

use externs::{ExternOpt, split_extern_opt};
use rustc_data_structures::fx::{FxHashSet, FxIndexMap};
use rustc_data_structures::stable_hasher::{StableOrd, ToStableHashKey};
use rustc_errors::emitter::HumanReadableErrorType;
use rustc_errors::{ColorConfig, DiagArgValue, DiagCtxtFlags, IntoDiagArg};
use rustc_feature::UnstableFeatures;
use rustc_macros::{Decodable, Encodable, HashStable_Generic};
use rustc_span::edition::{DEFAULT_EDITION, EDITION_NAME_LIST, Edition, LATEST_STABLE_EDITION};
use rustc_span::source_map::FilePathMapping;
use rustc_span::{
    FileName, FileNameDisplayPreference, FileNameEmbeddablePreference, RealFileName,
    SourceFileHashAlgorithm, Symbol, sym,
};
use rustc_target::spec::{
    FramePointer, LinkSelfContainedComponents, LinkerFeatures, SplitDebuginfo, Target, TargetTuple,
};
use tracing::debug;

pub use crate::config::cfg::{Cfg, CheckCfg, ExpectedValues};
use crate::config::native_libs::parse_native_libs;
use crate::errors::FileWriteFail;
pub use crate::options::*;
use crate::search_paths::SearchPath;
use crate::utils::CanonicalizedPath;
use crate::{EarlyDiagCtxt, HashStableContext, Session, filesearch, lint};

mod cfg;
mod externs;
mod native_libs;
pub mod sigpipe;

pub const PRINT_KINDS: &[(&str, PrintKind)] = &[
    // tidy-alphabetical-start
    ("all-target-specs-json", PrintKind::AllTargetSpecsJson),
    ("calling-conventions", PrintKind::CallingConventions),
    ("cfg", PrintKind::Cfg),
    ("check-cfg", PrintKind::CheckCfg),
    ("code-models", PrintKind::CodeModels),
    ("crate-name", PrintKind::CrateName),
    ("crate-root-lint-levels", PrintKind::CrateRootLintLevels),
    ("deployment-target", PrintKind::DeploymentTarget),
    ("file-names", PrintKind::FileNames),
    ("host-tuple", PrintKind::HostTuple),
    ("link-args", PrintKind::LinkArgs),
    ("native-static-libs", PrintKind::NativeStaticLibs),
    ("relocation-models", PrintKind::RelocationModels),
    ("split-debuginfo", PrintKind::SplitDebuginfo),
    ("stack-protector-strategies", PrintKind::StackProtectorStrategies),
    ("supported-crate-types", PrintKind::SupportedCrateTypes),
    ("sysroot", PrintKind::Sysroot),
    ("target-cpus", PrintKind::TargetCPUs),
    ("target-features", PrintKind::TargetFeatures),
    ("target-libdir", PrintKind::TargetLibdir),
    ("target-list", PrintKind::TargetList),
    ("target-spec-json", PrintKind::TargetSpecJson),
    ("tls-models", PrintKind::TlsModels),
    // tidy-alphabetical-end
];

/// The different settings that the `-C strip` flag can have.
#[derive(Clone, Copy, PartialEq, Hash, Debug)]
pub enum Strip {
    /// Do not strip at all.
    None,

    /// Strip debuginfo.
    Debuginfo,

    /// Strip all symbols.
    Symbols,
}

/// The different settings that the `-C control-flow-guard` flag can have.
#[derive(Clone, Copy, PartialEq, Hash, Debug)]
pub enum CFGuard {
    /// Do not emit Control Flow Guard metadata or checks.
    Disabled,

    /// Emit Control Flow Guard metadata but no checks.
    NoChecks,

    /// Emit Control Flow Guard metadata and checks.
    Checks,
}

/// The different settings that the `-Z cf-protection` flag can have.
#[derive(Clone, Copy, PartialEq, Hash, Debug)]
pub enum CFProtection {
    /// Do not enable control-flow protection
    None,

    /// Emit control-flow protection for branches (enables indirect branch tracking).
    Branch,

    /// Emit control-flow protection for returns.
    Return,

    /// Emit control-flow protection for both branches and returns.
    Full,
}

#[derive(Clone, Copy, Debug, PartialEq, Hash, HashStable_Generic)]
pub enum OptLevel {
    /// `-Copt-level=0`
    No,
    /// `-Copt-level=1`
    Less,
    /// `-Copt-level=2`
    More,
    /// `-Copt-level=3` / `-O`
    Aggressive,
    /// `-Copt-level=s`
    Size,
    /// `-Copt-level=z`
    SizeMin,
}

/// This is what the `LtoCli` values get mapped to after resolving defaults and
/// and taking other command line options into account.
///
/// Note that linker plugin-based LTO is a different mechanism entirely.
#[derive(Clone, PartialEq)]
pub enum Lto {
    /// Don't do any LTO whatsoever.
    No,

    /// Do a full-crate-graph (inter-crate) LTO with ThinLTO.
    Thin,

    /// Do a local ThinLTO (intra-crate, over the CodeGen Units of the local crate only). This is
    /// only relevant if multiple CGUs are used.
    ThinLocal,

    /// Do a full-crate-graph (inter-crate) LTO with "fat" LTO.
    Fat,
}

/// The different settings that the `-C lto` flag can have.
#[derive(Clone, Copy, PartialEq, Hash, Debug)]
pub enum LtoCli {
    /// `-C lto=no`
    No,
    /// `-C lto=yes`
    Yes,
    /// `-C lto`
    NoParam,
    /// `-C lto=thin`
    Thin,
    /// `-C lto=fat`
    Fat,
    /// No `-C lto` flag passed
    Unspecified,
}

/// The different settings that the `-C instrument-coverage` flag can have.
#[derive(Clone, Copy, PartialEq, Hash, Debug)]
pub enum InstrumentCoverage {
    /// `-C instrument-coverage=no` (or `off`, `false` etc.)
    No,
    /// `-C instrument-coverage` or `-C instrument-coverage=yes`
    Yes,
}

/// Individual flag values controlled by `-Zcoverage-options`.
#[derive(Clone, Copy, Debug, PartialEq, Eq, Hash, Default)]
pub struct CoverageOptions {
    pub level: CoverageLevel,

    /// `-Zcoverage-options=no-mir-spans`: Don't extract block coverage spans
    /// from MIR statements/terminators, making it easier to inspect/debug
    /// branch and MC/DC coverage mappings.
    ///
    /// For internal debugging only. If other code changes would make it hard
    /// to keep supporting this flag, remove it.
    pub no_mir_spans: bool,

    /// `-Zcoverage-options=discard-all-spans-in-codegen`: During codgen,
    /// discard all coverage spans as though they were invalid. Needed by
    /// regression tests for #133606, because we don't have an easy way to
    /// reproduce it from actual source code.
    pub discard_all_spans_in_codegen: bool,
}

/// Controls whether branch coverage or MC/DC coverage is enabled.
#[derive(Clone, Copy, PartialEq, Eq, PartialOrd, Ord, Hash, Debug, Default)]
pub enum CoverageLevel {
    /// Instrument for coverage at the MIR block level.
    #[default]
    Block,
    /// Also instrument branch points (includes block coverage).
    Branch,
    /// Same as branch coverage, but also adds branch instrumentation for
    /// certain boolean expressions that are not directly used for branching.
    ///
    /// For example, in the following code, `b` does not directly participate
    /// in a branch, but condition coverage will instrument it as its own
    /// artificial branch:
    /// ```
    /// # let (a, b) = (false, true);
    /// let x = a && b;
    /// //           ^ last operand
    /// ```
    ///
    /// This level is mainly intended to be a stepping-stone towards full MC/DC
    /// instrumentation, so it might be removed in the future when MC/DC is
    /// sufficiently complete, or if it is making MC/DC changes difficult.
    Condition,
    /// Instrument for MC/DC. Mostly a superset of condition coverage, but might
    /// differ in some corner cases.
    Mcdc,
}

/// The different settings that the `-Z autodiff` flag can have.
#[derive(Clone, PartialEq, Hash, Debug)]
pub enum AutoDiff {
    /// Enable the autodiff opt pipeline
    Enable,

    /// Print TypeAnalysis information
    PrintTA,
    /// Print TypeAnalysis information for a specific function
    PrintTAFn(String),
    /// Print ActivityAnalysis Information
    PrintAA,
    /// Print Performance Warnings from Enzyme
    PrintPerf,
    /// Print intermediate IR generation steps
    PrintSteps,
    /// Print the module, before running autodiff.
    PrintModBefore,
    /// Print the module after running autodiff.
    PrintModAfter,
    /// Print the module after running autodiff and optimizations.
    PrintModFinal,

    /// Print all passes scheduled by LLVM
    PrintPasses,
    /// Disable extra opt run after running autodiff
    NoPostopt,
    /// Enzyme's loose type debug helper (can cause incorrect gradients!!)
    /// Usable in cases where Enzyme errors with `can not deduce type of X`.
    LooseTypes,
    /// Runs Enzyme's aggressive inlining
    Inline,
}

/// Settings for `-Z instrument-xray` flag.
#[derive(Clone, Copy, Debug, Default, PartialEq, Eq, Hash)]
pub struct InstrumentXRay {
    /// `-Z instrument-xray=always`, force instrumentation
    pub always: bool,
    /// `-Z instrument-xray=never`, disable instrumentation
    pub never: bool,
    /// `-Z instrument-xray=ignore-loops`, ignore presence of loops,
    /// instrument functions based only on instruction count
    pub ignore_loops: bool,
    /// `-Z instrument-xray=instruction-threshold=N`, explicitly set instruction threshold
    /// for instrumentation, or `None` to use compiler's default
    pub instruction_threshold: Option<usize>,
    /// `-Z instrument-xray=skip-entry`, do not instrument function entry
    pub skip_entry: bool,
    /// `-Z instrument-xray=skip-exit`, do not instrument function exit
    pub skip_exit: bool,
}

#[derive(Clone, PartialEq, Hash, Debug)]
pub enum LinkerPluginLto {
    LinkerPlugin(PathBuf),
    LinkerPluginAuto,
    Disabled,
}

impl LinkerPluginLto {
    pub fn enabled(&self) -> bool {
        match *self {
            LinkerPluginLto::LinkerPlugin(_) | LinkerPluginLto::LinkerPluginAuto => true,
            LinkerPluginLto::Disabled => false,
        }
    }
}

/// The different values `-C link-self-contained` can take: a list of individually enabled or
/// disabled components used during linking, coming from the rustc distribution, instead of being
/// found somewhere on the host system.
///
/// They can be set in bulk via `-C link-self-contained=yes|y|on` or `-C
/// link-self-contained=no|n|off`, and those boolean values are the historical defaults.
///
/// But each component is fine-grained, and can be unstably targeted, to use:
/// - some CRT objects
/// - the libc static library
/// - libgcc/libunwind libraries
/// - a linker we distribute
/// - some sanitizer runtime libraries
/// - all other MinGW libraries and Windows import libs
///
#[derive(Default, Clone, PartialEq, Debug)]
pub struct LinkSelfContained {
    /// Whether the user explicitly set `-C link-self-contained` on or off, the historical values.
    /// Used for compatibility with the existing opt-in and target inference.
    pub explicitly_set: Option<bool>,

    /// The components that are enabled on the CLI, using the `+component` syntax or one of the
    /// `true` shortcuts.
    enabled_components: LinkSelfContainedComponents,

    /// The components that are disabled on the CLI, using the `-component` syntax or one of the
    /// `false` shortcuts.
    disabled_components: LinkSelfContainedComponents,
}

impl LinkSelfContained {
    /// Incorporates an enabled or disabled component as specified on the CLI, if possible.
    /// For example: `+linker`, and `-crto`.
    pub(crate) fn handle_cli_component(&mut self, component: &str) -> Option<()> {
        // Note that for example `-Cself-contained=y -Cself-contained=-linker` is not an explicit
        // set of all values like `y` or `n` used to be. Therefore, if this flag had previously been
        // set in bulk with its historical values, then manually setting a component clears that
        // `explicitly_set` state.
        if let Some(component_to_enable) = component.strip_prefix('+') {
            self.explicitly_set = None;
            self.enabled_components
                .insert(LinkSelfContainedComponents::from_str(component_to_enable)?);
            Some(())
        } else if let Some(component_to_disable) = component.strip_prefix('-') {
            self.explicitly_set = None;
            self.disabled_components
                .insert(LinkSelfContainedComponents::from_str(component_to_disable)?);
            Some(())
        } else {
            None
        }
    }

    /// Turns all components on or off and records that this was done explicitly for compatibility
    /// purposes.
    pub(crate) fn set_all_explicitly(&mut self, enabled: bool) {
        self.explicitly_set = Some(enabled);

        if enabled {
            self.enabled_components = LinkSelfContainedComponents::all();
            self.disabled_components = LinkSelfContainedComponents::empty();
        } else {
            self.enabled_components = LinkSelfContainedComponents::empty();
            self.disabled_components = LinkSelfContainedComponents::all();
        }
    }

    /// Helper creating a fully enabled `LinkSelfContained` instance. Used in tests.
    pub fn on() -> Self {
        let mut on = LinkSelfContained::default();
        on.set_all_explicitly(true);
        on
    }

    /// To help checking CLI usage while some of the values are unstable: returns whether one of the
    /// components was set individually. This would also require the `-Zunstable-options` flag, to
    /// be allowed.
    fn are_unstable_variants_set(&self) -> bool {
        let any_component_set =
            !self.enabled_components.is_empty() || !self.disabled_components.is_empty();
        self.explicitly_set.is_none() && any_component_set
    }

    /// Returns whether the self-contained linker component was enabled on the CLI, using the
    /// `-C link-self-contained=+linker` syntax, or one of the `true` shortcuts.
    pub fn is_linker_enabled(&self) -> bool {
        self.enabled_components.contains(LinkSelfContainedComponents::LINKER)
    }

    /// Returns whether the self-contained linker component was disabled on the CLI, using the
    /// `-C link-self-contained=-linker` syntax, or one of the `false` shortcuts.
    pub fn is_linker_disabled(&self) -> bool {
        self.disabled_components.contains(LinkSelfContainedComponents::LINKER)
    }

    /// Returns CLI inconsistencies to emit errors: individual components were both enabled and
    /// disabled.
    fn check_consistency(&self) -> Option<LinkSelfContainedComponents> {
        if self.explicitly_set.is_some() {
            None
        } else {
            let common = self.enabled_components.intersection(self.disabled_components);
            if common.is_empty() { None } else { Some(common) }
        }
    }
}

/// The different values that `-Z linker-features` can take on the CLI: a list of individually
/// enabled or disabled features used during linking.
///
/// There is no need to enable or disable them in bulk. Each feature is fine-grained, and can be
/// used to turn `LinkerFeatures` on or off, without needing to change the linker flavor:
/// - using the system lld, or the self-contained `rust-lld` linker
/// - using a C/C++ compiler to drive the linker (not yet exposed on the CLI)
/// - etc.
#[derive(Default, Copy, Clone, PartialEq, Debug)]
pub struct LinkerFeaturesCli {
    /// The linker features that are enabled on the CLI, using the `+feature` syntax.
    pub enabled: LinkerFeatures,

    /// The linker features that are disabled on the CLI, using the `-feature` syntax.
    pub disabled: LinkerFeatures,
}

impl LinkerFeaturesCli {
    /// Accumulates an enabled or disabled feature as specified on the CLI, if possible.
    /// For example: `+lld`, and `-lld`.
    pub(crate) fn handle_cli_feature(&mut self, feature: &str) -> Option<()> {
        // Duplicate flags are reduced as we go, the last occurrence wins:
        // `+feature,-feature,+feature` only enables the feature, and does not record it as both
        // enabled and disabled on the CLI.
        // We also only expose `+/-lld` at the moment, as it's currently the only implemented linker
        // feature and toggling `LinkerFeatures::CC` would be a noop.
        match feature {
            "+lld" => {
                self.enabled.insert(LinkerFeatures::LLD);
                self.disabled.remove(LinkerFeatures::LLD);
                Some(())
            }
            "-lld" => {
                self.disabled.insert(LinkerFeatures::LLD);
                self.enabled.remove(LinkerFeatures::LLD);
                Some(())
            }
            _ => None,
        }
    }
}

/// Used with `-Z assert-incr-state`.
#[derive(Clone, Copy, PartialEq, Hash, Debug)]
pub enum IncrementalStateAssertion {
    /// Found and loaded an existing session directory.
    ///
    /// Note that this says nothing about whether any particular query
    /// will be found to be red or green.
    Loaded,
    /// Did not load an existing session directory.
    NotLoaded,
}

/// The different settings that can be enabled via the `-Z location-detail` flag.
#[derive(Copy, Clone, PartialEq, Hash, Debug)]
pub struct LocationDetail {
    pub file: bool,
    pub line: bool,
    pub column: bool,
}

impl LocationDetail {
    pub(crate) fn all() -> Self {
        Self { file: true, line: true, column: true }
    }
}

/// Values for the `-Z fmt-debug` flag.
#[derive(Copy, Clone, PartialEq, Hash, Debug)]
pub enum FmtDebug {
    /// Derive fully-featured implementation
    Full,
    /// Print only type name, without fields
    Shallow,
    /// `#[derive(Debug)]` and `{:?}` are no-ops
    None,
}

impl FmtDebug {
    pub(crate) fn all() -> [Symbol; 3] {
        [sym::full, sym::none, sym::shallow]
    }
}

#[derive(Clone, PartialEq, Hash, Debug)]
pub enum SwitchWithOptPath {
    Enabled(Option<PathBuf>),
    Disabled,
}

impl SwitchWithOptPath {
    pub fn enabled(&self) -> bool {
        match *self {
            SwitchWithOptPath::Enabled(_) => true,
            SwitchWithOptPath::Disabled => false,
        }
    }
}

#[derive(Copy, Clone, Debug, PartialEq, Eq, PartialOrd, Ord, Hash, HashStable_Generic)]
#[derive(Encodable, Decodable)]
pub enum SymbolManglingVersion {
    Legacy,
    V0,
    Hashed,
}

#[derive(Clone, Copy, Debug, PartialEq, Hash)]
pub enum DebugInfo {
    None,
    LineDirectivesOnly,
    LineTablesOnly,
    Limited,
    Full,
}

#[derive(Clone, Copy, Debug, PartialEq, Hash)]
pub enum DebugInfoCompression {
    None,
    Zlib,
    Zstd,
}

impl ToString for DebugInfoCompression {
    fn to_string(&self) -> String {
        match self {
            DebugInfoCompression::None => "none",
            DebugInfoCompression::Zlib => "zlib",
            DebugInfoCompression::Zstd => "zstd",
        }
        .to_owned()
    }
}

#[derive(Clone, Copy, Debug, PartialEq, Hash)]
pub enum MirStripDebugInfo {
    None,
    LocalsInTinyFunctions,
    AllLocals,
}

/// Split debug-information is enabled by `-C split-debuginfo`, this enum is only used if split
/// debug-information is enabled (in either `Packed` or `Unpacked` modes), and the platform
/// uses DWARF for debug-information.
///
/// Some debug-information requires link-time relocation and some does not. LLVM can partition
/// the debuginfo into sections depending on whether or not it requires link-time relocation. Split
/// DWARF provides a mechanism which allows the linker to skip the sections which don't require
/// link-time relocation - either by putting those sections in DWARF object files, or by keeping
/// them in the object file in such a way that the linker will skip them.
#[derive(Clone, Copy, Debug, PartialEq, Hash)]
pub enum SplitDwarfKind {
    /// Sections which do not require relocation are written into object file but ignored by the
    /// linker.
    Single,
    /// Sections which do not require relocation are written into a DWARF object (`.dwo`) file
    /// which is ignored by the linker.
    Split,
}

impl FromStr for SplitDwarfKind {
    type Err = ();

    fn from_str(s: &str) -> Result<Self, ()> {
        Ok(match s {
            "single" => SplitDwarfKind::Single,
            "split" => SplitDwarfKind::Split,
            _ => return Err(()),
        })
    }
}

macro_rules! define_output_types {
    (
        $(
            $(#[doc = $doc:expr])*
            $Variant:ident => {
                shorthand: $shorthand:expr,
                extension: $extension:expr,
                description: $description:expr,
                default_filename: $default_filename:expr,
                is_text: $is_text:expr,
                compatible_with_cgus_and_single_output: $compatible:expr
            }
        ),* $(,)?
    ) => {
        #[derive(Clone, Copy, PartialEq, Eq, Hash, Debug, PartialOrd, Ord, HashStable_Generic)]
        #[derive(Encodable, Decodable)]
        pub enum OutputType {
            $(
                $(#[doc = $doc])*
                $Variant,
            )*
        }


        impl StableOrd for OutputType {
            const CAN_USE_UNSTABLE_SORT: bool = true;

            // Trivial C-Style enums have a stable sort order across compilation sessions.
            const THIS_IMPLEMENTATION_HAS_BEEN_TRIPLE_CHECKED: () = ();
        }

        impl<HCX: HashStableContext> ToStableHashKey<HCX> for OutputType {
            type KeyType = Self;

            fn to_stable_hash_key(&self, _: &HCX) -> Self::KeyType {
                *self
            }
        }


        impl OutputType {
            pub fn iter_all() -> impl Iterator<Item = OutputType> {
                static ALL_VARIANTS: &[OutputType] = &[
                    $(
                        OutputType::$Variant,
                    )*
                ];
                ALL_VARIANTS.iter().copied()
            }

            fn is_compatible_with_codegen_units_and_single_output_file(&self) -> bool {
                match *self {
                    $(
                        OutputType::$Variant => $compatible,
                    )*
                }
            }

            pub fn shorthand(&self) -> &'static str {
                match *self {
                    $(
                        OutputType::$Variant => $shorthand,
                    )*
                }
            }

            fn from_shorthand(shorthand: &str) -> Option<Self> {
                match shorthand {
                    $(
                        s if s == $shorthand => Some(OutputType::$Variant),
                    )*
                    _ => None,
                }
            }

            fn shorthands_display() -> String {
                let shorthands = vec![
                    $(
                        format!("`{}`", $shorthand),
                    )*
                ];
                shorthands.join(", ")
            }

            pub fn extension(&self) -> &'static str {
                match *self {
                    $(
                        OutputType::$Variant => $extension,
                    )*
                }
            }

            pub fn is_text_output(&self) -> bool {
                match *self {
                    $(
                        OutputType::$Variant => $is_text,
                    )*
                }
            }

            pub fn description(&self) -> &'static str {
                match *self {
                    $(
                        OutputType::$Variant => $description,
                    )*
                }
            }

            pub fn default_filename(&self) -> &'static str {
                match *self {
                    $(
                        OutputType::$Variant => $default_filename,
                    )*
                }
            }


        }
    }
}

define_output_types! {
    Assembly => {
        shorthand: "asm",
        extension: "s",
        description: "Generates a file with the crate's assembly code",
        default_filename: "CRATE_NAME.s",
        is_text: true,
        compatible_with_cgus_and_single_output: false
    },
    #[doc = "This is the optimized bitcode, which could be either pre-LTO or non-LTO bitcode,"]
    #[doc = "depending on the specific request type."]
    Bitcode => {
        shorthand: "llvm-bc",
        extension: "bc",
        description: "Generates a binary file containing the LLVM bitcode",
        default_filename: "CRATE_NAME.bc",
        is_text: false,
        compatible_with_cgus_and_single_output: false
    },
    DepInfo => {
        shorthand: "dep-info",
        extension: "d",
        description: "Generates a file with Makefile syntax that indicates all the source files that were loaded to generate the crate",
        default_filename: "CRATE_NAME.d",
        is_text: true,
        compatible_with_cgus_and_single_output: true
    },
    Exe => {
        shorthand: "link",
        extension: "",
        description: "Generates the crates specified by --crate-type. This is the default if --emit is not specified",
        default_filename: "(platform and crate-type dependent)",
        is_text: false,
        compatible_with_cgus_and_single_output: true
    },
    LlvmAssembly => {
        shorthand: "llvm-ir",
        extension: "ll",
        description: "Generates a file containing LLVM IR",
        default_filename: "CRATE_NAME.ll",
        is_text: true,
        compatible_with_cgus_and_single_output: false
    },
    Metadata => {
        shorthand: "metadata",
        extension: "rmeta",
        description: "Generates a file containing metadata about the crate",
        default_filename: "libCRATE_NAME.rmeta",
        is_text: false,
        compatible_with_cgus_and_single_output: true
    },
    Mir => {
        shorthand: "mir",
        extension: "mir",
        description: "Generates a file containing rustc's mid-level intermediate representation",
        default_filename: "CRATE_NAME.mir",
        is_text: true,
        compatible_with_cgus_and_single_output: false
    },
    Object => {
        shorthand: "obj",
        extension: "o",
        description: "Generates a native object file",
        default_filename: "CRATE_NAME.o",
        is_text: false,
        compatible_with_cgus_and_single_output: false
    },
    #[doc = "This is the summary or index data part of the ThinLTO bitcode."]
    ThinLinkBitcode => {
        shorthand: "thin-link-bitcode",
        extension: "indexing.o",
        description: "Generates the ThinLTO summary as bitcode",
        default_filename: "CRATE_NAME.indexing.o",
        is_text: false,
        compatible_with_cgus_and_single_output: false
    },
}

/// The type of diagnostics output to generate.
#[derive(Clone, Copy, Debug, PartialEq, Eq, Default)]
pub enum ErrorOutputType {
    /// Output meant for the consumption of humans.
    #[default]
    HumanReadable {
        kind: HumanReadableErrorType = HumanReadableErrorType::Default,
        color_config: ColorConfig = ColorConfig::Auto,
    },
    /// Output that's consumed by other tools such as `rustfix` or the `RLS`.
    Json {
        /// Render the JSON in a human readable way (with indents and newlines).
        pretty: bool,
        /// The JSON output includes a `rendered` field that includes the rendered
        /// human output.
        json_rendered: HumanReadableErrorType,
        color_config: ColorConfig,
    },
}

#[derive(Clone, Hash, Debug)]
pub enum ResolveDocLinks {
    /// Do not resolve doc links.
    None,
    /// Resolve doc links on exported items only for crate types that have metadata.
    ExportedMetadata,
    /// Resolve doc links on exported items.
    Exported,
    /// Resolve doc links on all items.
    All,
}

/// Use tree-based collections to cheaply get a deterministic `Hash` implementation.
/// *Do not* switch `BTreeMap` out for an unsorted container type! That would break
/// dependency tracking for command-line arguments. Also only hash keys, since tracking
/// should only depend on the output types, not the paths they're written to.
#[derive(Clone, Debug, Hash, HashStable_Generic, Encodable, Decodable)]
pub struct OutputTypes(BTreeMap<OutputType, Option<OutFileName>>);

impl OutputTypes {
    pub fn new(entries: &[(OutputType, Option<OutFileName>)]) -> OutputTypes {
        OutputTypes(BTreeMap::from_iter(entries.iter().map(|&(k, ref v)| (k, v.clone()))))
    }

    pub(crate) fn get(&self, key: &OutputType) -> Option<&Option<OutFileName>> {
        self.0.get(key)
    }

    pub fn contains_key(&self, key: &OutputType) -> bool {
        self.0.contains_key(key)
    }

    /// Returns `true` if user specified a name and not just produced type
    pub fn contains_explicit_name(&self, key: &OutputType) -> bool {
        matches!(self.0.get(key), Some(Some(..)))
    }

    pub fn iter(&self) -> BTreeMapIter<'_, OutputType, Option<OutFileName>> {
        self.0.iter()
    }

    pub fn keys(&self) -> BTreeMapKeysIter<'_, OutputType, Option<OutFileName>> {
        self.0.keys()
    }

    pub fn values(&self) -> BTreeMapValuesIter<'_, OutputType, Option<OutFileName>> {
        self.0.values()
    }

    pub fn len(&self) -> usize {
        self.0.len()
    }

    /// Returns `true` if any of the output types require codegen or linking.
    pub fn should_codegen(&self) -> bool {
        self.0.keys().any(|k| match *k {
            OutputType::Bitcode
            | OutputType::ThinLinkBitcode
            | OutputType::Assembly
            | OutputType::LlvmAssembly
            | OutputType::Mir
            | OutputType::Object
            | OutputType::Exe => true,
            OutputType::Metadata | OutputType::DepInfo => false,
        })
    }

    /// Returns `true` if any of the output types require linking.
    pub fn should_link(&self) -> bool {
        self.0.keys().any(|k| match *k {
            OutputType::Bitcode
            | OutputType::ThinLinkBitcode
            | OutputType::Assembly
            | OutputType::LlvmAssembly
            | OutputType::Mir
            | OutputType::Metadata
            | OutputType::Object
            | OutputType::DepInfo => false,
            OutputType::Exe => true,
        })
    }
}

/// Use tree-based collections to cheaply get a deterministic `Hash` implementation.
/// *Do not* switch `BTreeMap` or `BTreeSet` out for an unsorted container type! That
/// would break dependency tracking for command-line arguments.
#[derive(Clone)]
pub struct Externs(BTreeMap<String, ExternEntry>);

#[derive(Clone, Debug)]
pub struct ExternEntry {
    pub location: ExternLocation,
    /// Indicates this is a "private" dependency for the
    /// `exported_private_dependencies` lint.
    ///
    /// This can be set with the `priv` option like
    /// `--extern priv:name=foo.rlib`.
    pub is_private_dep: bool,
    /// Add the extern entry to the extern prelude.
    ///
    /// This can be disabled with the `noprelude` option like
    /// `--extern noprelude:name`.
    pub add_prelude: bool,
    /// The extern entry shouldn't be considered for unused dependency warnings.
    ///
    /// `--extern nounused:std=/path/to/lib/libstd.rlib`. This is used to
    /// suppress `unused-crate-dependencies` warnings.
    pub nounused_dep: bool,
    /// If the extern entry is not referenced in the crate, force it to be resolved anyway.
    ///
    /// Allows a dependency satisfying, for instance, a missing panic handler to be injected
    /// without modifying source:
    /// `--extern force:extras=/path/to/lib/libstd.rlib`
    pub force: bool,
}

#[derive(Clone, Debug)]
pub enum ExternLocation {
    /// Indicates to look for the library in the search paths.
    ///
    /// Added via `--extern name`.
    FoundInLibrarySearchDirectories,
    /// The locations where this extern entry must be found.
    ///
    /// The `CrateLoader` is responsible for loading these and figuring out
    /// which one to use.
    ///
    /// Added via `--extern prelude_name=some_file.rlib`
    ExactPaths(BTreeSet<CanonicalizedPath>),
}

impl Externs {
    /// Used for testing.
    pub fn new(data: BTreeMap<String, ExternEntry>) -> Externs {
        Externs(data)
    }

    pub fn get(&self, key: &str) -> Option<&ExternEntry> {
        self.0.get(key)
    }

    pub fn iter(&self) -> BTreeMapIter<'_, String, ExternEntry> {
        self.0.iter()
    }
}

impl ExternEntry {
    fn new(location: ExternLocation) -> ExternEntry {
        ExternEntry {
            location,
            is_private_dep: false,
            add_prelude: false,
            nounused_dep: false,
            force: false,
        }
    }

    pub fn files(&self) -> Option<impl Iterator<Item = &CanonicalizedPath>> {
        match &self.location {
            ExternLocation::ExactPaths(set) => Some(set.iter()),
            _ => None,
        }
    }
}

#[derive(Clone, PartialEq, Debug)]
pub struct PrintRequest {
    pub kind: PrintKind,
    pub out: OutFileName,
}

#[derive(Copy, Clone, PartialEq, Eq, Debug)]
pub enum PrintKind {
    // tidy-alphabetical-start
    AllTargetSpecsJson,
    CallingConventions,
    Cfg,
    CheckCfg,
    CodeModels,
    CrateName,
    CrateRootLintLevels,
    DeploymentTarget,
    FileNames,
    HostTuple,
    LinkArgs,
    NativeStaticLibs,
    RelocationModels,
    SplitDebuginfo,
    StackProtectorStrategies,
    SupportedCrateTypes,
    Sysroot,
    TargetCPUs,
    TargetFeatures,
    TargetLibdir,
    TargetList,
    TargetSpecJson,
    TlsModels,
    // tidy-alphabetical-end
}

#[derive(Debug, Copy, Clone, Hash, PartialEq, Eq, Default)]
pub struct NextSolverConfig {
    /// Whether the new trait solver should be enabled in coherence.
    pub coherence: bool = true,
    /// Whether the new trait solver should be enabled everywhere.
    /// This is only `true` if `coherence` is also enabled.
    pub globally: bool = false,
}

#[derive(Clone)]
pub enum Input {
    /// Load source code from a file.
    File(PathBuf),
    /// Load source code from a string.
    Str {
        /// A string that is shown in place of a filename.
        name: FileName,
        /// An anonymous string containing the source code.
        input: String,
    },
}

impl Input {
    pub fn filestem(&self) -> &str {
        if let Input::File(ifile) = self {
            // If for some reason getting the file stem as a UTF-8 string fails,
            // then fallback to a fixed name.
            if let Some(name) = ifile.file_stem().and_then(OsStr::to_str) {
                return name;
            }
        }
        "rust_out"
    }

    pub fn source_name(&self) -> FileName {
        match *self {
            Input::File(ref ifile) => ifile.clone().into(),
            Input::Str { ref name, .. } => name.clone(),
        }
    }

    pub fn opt_path(&self) -> Option<&Path> {
        match self {
            Input::File(file) => Some(file),
            Input::Str { name, .. } => match name {
                FileName::Real(real) => real.local_path(),
                FileName::CfgSpec(_) => None,
                FileName::Anon(_) => None,
                FileName::MacroExpansion(_) => None,
                FileName::ProcMacroSourceCode(_) => None,
                FileName::CliCrateAttr(_) => None,
                FileName::Custom(_) => None,
                FileName::DocTest(path, _) => Some(path),
                FileName::InlineAsm(_) => None,
            },
        }
    }
}

#[derive(Clone, Hash, Debug, HashStable_Generic, PartialEq, Encodable, Decodable)]
pub enum OutFileName {
    Real(PathBuf),
    Stdout,
}

impl OutFileName {
    pub fn parent(&self) -> Option<&Path> {
        match *self {
            OutFileName::Real(ref path) => path.parent(),
            OutFileName::Stdout => None,
        }
    }

    pub fn filestem(&self) -> Option<&OsStr> {
        match *self {
            OutFileName::Real(ref path) => path.file_stem(),
            OutFileName::Stdout => Some(OsStr::new("stdout")),
        }
    }

    pub fn is_stdout(&self) -> bool {
        match *self {
            OutFileName::Real(_) => false,
            OutFileName::Stdout => true,
        }
    }

    pub fn is_tty(&self) -> bool {
        use std::io::IsTerminal;
        match *self {
            OutFileName::Real(_) => false,
            OutFileName::Stdout => std::io::stdout().is_terminal(),
        }
    }

    pub fn as_path(&self) -> &Path {
        match *self {
            OutFileName::Real(ref path) => path.as_ref(),
            OutFileName::Stdout => Path::new("stdout"),
        }
    }

    /// For a given output filename, return the actual name of the file that
    /// can be used to write codegen data of type `flavor`. For real-path
    /// output filenames, this would be trivial as we can just use the path.
    /// Otherwise for stdout, return a temporary path so that the codegen data
    /// may be later copied to stdout.
    pub fn file_for_writing(
        &self,
        outputs: &OutputFilenames,
        flavor: OutputType,
        codegen_unit_name: &str,
        invocation_temp: Option<&str>,
    ) -> PathBuf {
        match *self {
            OutFileName::Real(ref path) => path.clone(),
            OutFileName::Stdout => {
                outputs.temp_path_for_cgu(flavor, codegen_unit_name, invocation_temp)
            }
        }
    }

    pub fn overwrite(&self, content: &str, sess: &Session) {
        match self {
            OutFileName::Stdout => print!("{content}"),
            OutFileName::Real(path) => {
                if let Err(e) = fs::write(path, content) {
                    sess.dcx().emit_fatal(FileWriteFail { path, err: e.to_string() });
                }
            }
        }
    }
}

#[derive(Clone, Hash, Debug, HashStable_Generic, Encodable, Decodable)]
pub struct OutputFilenames {
    pub(crate) out_directory: PathBuf,
    /// Crate name. Never contains '-'.
    crate_stem: String,
    /// Typically based on `.rs` input file name. Any '-' is preserved.
    filestem: String,
    pub single_output_file: Option<OutFileName>,
    temps_directory: Option<PathBuf>,
    pub outputs: OutputTypes,
}

pub const RLINK_EXT: &str = "rlink";
pub const RUST_CGU_EXT: &str = "rcgu";
pub const DWARF_OBJECT_EXT: &str = "dwo";

impl OutputFilenames {
    pub fn new(
        out_directory: PathBuf,
        out_crate_name: String,
        out_filestem: String,
        single_output_file: Option<OutFileName>,
        temps_directory: Option<PathBuf>,
        extra: String,
        outputs: OutputTypes,
    ) -> Self {
        OutputFilenames {
            out_directory,
            single_output_file,
            temps_directory,
            outputs,
            crate_stem: format!("{out_crate_name}{extra}"),
            filestem: format!("{out_filestem}{extra}"),
        }
    }

    pub fn path(&self, flavor: OutputType) -> OutFileName {
        self.outputs
            .get(&flavor)
            .and_then(|p| p.to_owned())
            .or_else(|| self.single_output_file.clone())
            .unwrap_or_else(|| OutFileName::Real(self.output_path(flavor)))
    }

    pub fn interface_path(&self) -> PathBuf {
        self.out_directory.join(format!("lib{}.rs", self.crate_stem))
    }

    /// Gets the output path where a compilation artifact of the given type
    /// should be placed on disk.
    fn output_path(&self, flavor: OutputType) -> PathBuf {
        let extension = flavor.extension();
        match flavor {
            OutputType::Metadata => {
                self.out_directory.join(format!("lib{}.{}", self.crate_stem, extension))
            }
            _ => self.with_directory_and_extension(&self.out_directory, extension),
        }
    }

    /// Gets the path where a compilation artifact of the given type for the
    /// given codegen unit should be placed on disk. If codegen_unit_name is
    /// None, a path distinct from those of any codegen unit will be generated.
    pub fn temp_path_for_cgu(
        &self,
        flavor: OutputType,
        codegen_unit_name: &str,
        invocation_temp: Option<&str>,
    ) -> PathBuf {
        let extension = flavor.extension();
        self.temp_path_ext_for_cgu(extension, codegen_unit_name, invocation_temp)
    }

    /// Like `temp_path`, but specifically for dwarf objects.
    pub fn temp_path_dwo_for_cgu(
        &self,
        codegen_unit_name: &str,
        invocation_temp: Option<&str>,
    ) -> PathBuf {
        self.temp_path_ext_for_cgu(DWARF_OBJECT_EXT, codegen_unit_name, invocation_temp)
    }

    /// Like `temp_path`, but also supports things where there is no corresponding
    /// OutputType, like noopt-bitcode or lto-bitcode.
    pub fn temp_path_ext_for_cgu(
        &self,
        ext: &str,
        codegen_unit_name: &str,
        invocation_temp: Option<&str>,
    ) -> PathBuf {
        let mut extension = codegen_unit_name.to_string();

        // Append `.{invocation_temp}` to ensure temporary files are unique.
        if let Some(rng) = invocation_temp {
            extension.push('.');
            extension.push_str(rng);
        }

        // FIXME: This is sketchy that we're not appending `.rcgu` when the ext is empty.
        // Append `.rcgu.{ext}`.
        if !ext.is_empty() {
            extension.push('.');
            extension.push_str(RUST_CGU_EXT);
            extension.push('.');
            extension.push_str(ext);
        }

        let temps_directory = self.temps_directory.as_ref().unwrap_or(&self.out_directory);
        self.with_directory_and_extension(temps_directory, &extension)
    }

    pub fn temp_path_for_diagnostic(&self, ext: &str) -> PathBuf {
        let temps_directory = self.temps_directory.as_ref().unwrap_or(&self.out_directory);
        self.with_directory_and_extension(temps_directory, &ext)
    }

    pub fn with_extension(&self, extension: &str) -> PathBuf {
        self.with_directory_and_extension(&self.out_directory, extension)
    }

    pub fn with_directory_and_extension(&self, directory: &Path, extension: &str) -> PathBuf {
        let mut path = directory.join(&self.filestem);
        path.set_extension(extension);
        path
    }

    /// Returns the path for the Split DWARF file - this can differ depending on which Split DWARF
    /// mode is being used, which is the logic that this function is intended to encapsulate.
    pub fn split_dwarf_path(
        &self,
        split_debuginfo_kind: SplitDebuginfo,
        split_dwarf_kind: SplitDwarfKind,
        cgu_name: &str,
        invocation_temp: Option<&str>,
    ) -> Option<PathBuf> {
        let obj_out = self.temp_path_for_cgu(OutputType::Object, cgu_name, invocation_temp);
        let dwo_out = self.temp_path_dwo_for_cgu(cgu_name, invocation_temp);
        match (split_debuginfo_kind, split_dwarf_kind) {
            (SplitDebuginfo::Off, SplitDwarfKind::Single | SplitDwarfKind::Split) => None,
            // Single mode doesn't change how DWARF is emitted, but does add Split DWARF attributes
            // (pointing at the path which is being determined here). Use the path to the current
            // object file.
            (SplitDebuginfo::Packed | SplitDebuginfo::Unpacked, SplitDwarfKind::Single) => {
                Some(obj_out)
            }
            // Split mode emits the DWARF into a different file, use that path.
            (SplitDebuginfo::Packed | SplitDebuginfo::Unpacked, SplitDwarfKind::Split) => {
                Some(dwo_out)
            }
        }
    }
}

bitflags::bitflags! {
    /// Scopes used to determined if it need to apply to --remap-path-prefix
    #[derive(Clone, Copy, PartialEq, Eq, Hash)]
    pub struct RemapPathScopeComponents: u8 {
        /// Apply remappings to the expansion of std::file!() macro
        const MACRO = 1 << 0;
        /// Apply remappings to printed compiler diagnostics
        const DIAGNOSTICS = 1 << 1;
        /// Apply remappings to debug information
        const DEBUGINFO = 1 << 3;

        /// An alias for `macro` and `debuginfo`. This ensures all paths in compiled
        /// executables or libraries are remapped but not elsewhere.
        const OBJECT = Self::MACRO.bits() | Self::DEBUGINFO.bits();
    }
}

#[derive(Clone, Debug)]
pub struct Sysroot {
    pub explicit: Option<PathBuf>,
    pub default: PathBuf,
}

impl Sysroot {
    pub fn new(explicit: Option<PathBuf>) -> Sysroot {
        Sysroot { explicit, default: filesearch::default_sysroot() }
    }

    /// Return explicit sysroot if it was passed with `--sysroot`, or default sysroot otherwise.
    pub fn path(&self) -> &Path {
        self.explicit.as_deref().unwrap_or(&self.default)
    }

    /// Returns both explicit sysroot if it was passed with `--sysroot` and the default sysroot.
    pub fn all_paths(&self) -> impl Iterator<Item = &Path> {
        self.explicit.as_deref().into_iter().chain(iter::once(&*self.default))
    }
}

pub fn host_tuple() -> &'static str {
    // Get the host triple out of the build environment. This ensures that our
    // idea of the host triple is the same as for the set of libraries we've
    // actually built. We can't just take LLVM's host triple because they
    // normalize all ix86 architectures to i386.
    //
    // Instead of grabbing the host triple (for the current host), we grab (at
    // compile time) the target triple that this rustc is built with and
    // calling that (at runtime) the host triple.
    (option_env!("CFG_COMPILER_HOST_TRIPLE")).expect("CFG_COMPILER_HOST_TRIPLE")
}

fn file_path_mapping(
    remap_path_prefix: Vec<(PathBuf, PathBuf)>,
    unstable_opts: &UnstableOptions,
) -> FilePathMapping {
    FilePathMapping::new(
        remap_path_prefix.clone(),
        if unstable_opts.remap_path_scope.contains(RemapPathScopeComponents::DIAGNOSTICS)
            && !remap_path_prefix.is_empty()
        {
            FileNameDisplayPreference::Remapped
        } else {
            FileNameDisplayPreference::Local
        },
        if unstable_opts.remap_path_scope.is_all() {
            FileNameEmbeddablePreference::RemappedOnly
        } else {
            FileNameEmbeddablePreference::LocalAndRemapped
        },
    )
}

impl Default for Options {
    fn default() -> Options {
        Options {
            assert_incr_state: None,
            crate_types: Vec::new(),
            optimize: OptLevel::No,
            debuginfo: DebugInfo::None,
            debuginfo_compression: DebugInfoCompression::None,
            lint_opts: Vec::new(),
            lint_cap: None,
            describe_lints: false,
            output_types: OutputTypes(BTreeMap::new()),
            search_paths: vec![],
            sysroot: Sysroot::new(None),
            target_triple: TargetTuple::from_tuple(host_tuple()),
            test: false,
            incremental: None,
            untracked_state_hash: Default::default(),
            unstable_opts: Default::default(),
            prints: Vec::new(),
            cg: Default::default(),
            error_format: ErrorOutputType::default(),
            diagnostic_width: None,
            externs: Externs(BTreeMap::new()),
            crate_name: None,
            libs: Vec::new(),
            unstable_features: UnstableFeatures::Disallow,
            debug_assertions: true,
            actually_rustdoc: false,
            resolve_doc_links: ResolveDocLinks::None,
            trimmed_def_paths: false,
            cli_forced_codegen_units: None,
            cli_forced_local_thinlto_off: false,
            remap_path_prefix: Vec::new(),
            real_rust_source_base_dir: None,
            real_rustc_dev_source_base_dir: None,
            edition: DEFAULT_EDITION,
            json_artifact_notifications: false,
            json_timings: false,
            json_unused_externs: JsonUnusedExterns::No,
            json_future_incompat: false,
            pretty: None,
            working_dir: RealFileName::LocalPath(std::env::current_dir().unwrap()),
            color: ColorConfig::Auto,
            logical_env: FxIndexMap::default(),
            verbose: false,
            target_modifiers: BTreeMap::default(),
        }
    }
}

impl Options {
    /// Returns `true` if there is a reason to build the dep graph.
    pub fn build_dep_graph(&self) -> bool {
        self.incremental.is_some()
            || self.unstable_opts.dump_dep_graph
            || self.unstable_opts.query_dep_graph
    }

    pub fn file_path_mapping(&self) -> FilePathMapping {
        file_path_mapping(self.remap_path_prefix.clone(), &self.unstable_opts)
    }

    /// Returns `true` if there will be an output file generated.
    pub fn will_create_output_file(&self) -> bool {
        !self.unstable_opts.parse_crate_root_only && // The file is just being parsed
            self.unstable_opts.ls.is_empty() // The file is just being queried
    }

    #[inline]
    pub fn share_generics(&self) -> bool {
        match self.unstable_opts.share_generics {
            Some(setting) => setting,
            None => match self.optimize {
                OptLevel::No | OptLevel::Less | OptLevel::Size | OptLevel::SizeMin => true,
                OptLevel::More | OptLevel::Aggressive => false,
            },
        }
    }

    pub fn get_symbol_mangling_version(&self) -> SymbolManglingVersion {
        self.cg.symbol_mangling_version.unwrap_or(SymbolManglingVersion::Legacy)
    }
}

impl UnstableOptions {
    pub fn dcx_flags(&self, can_emit_warnings: bool) -> DiagCtxtFlags {
        DiagCtxtFlags {
            can_emit_warnings,
            treat_err_as_bug: self.treat_err_as_bug,
            eagerly_emit_delayed_bugs: self.eagerly_emit_delayed_bugs,
            macro_backtrace: self.macro_backtrace,
            deduplicate_diagnostics: self.deduplicate_diagnostics,
            track_diagnostics: self.track_diagnostics,
        }
    }

    pub fn src_hash_algorithm(&self, target: &Target) -> SourceFileHashAlgorithm {
        self.src_hash_algorithm.unwrap_or_else(|| {
            if target.is_like_msvc {
                SourceFileHashAlgorithm::Sha256
            } else {
                SourceFileHashAlgorithm::Md5
            }
        })
    }

    pub fn checksum_hash_algorithm(&self) -> Option<SourceFileHashAlgorithm> {
        self.checksum_hash_algorithm
    }
}

// The type of entry function, so users can have their own entry functions
#[derive(Copy, Clone, PartialEq, Hash, Debug, HashStable_Generic)]
pub enum EntryFnType {
    Main {
        /// Specifies what to do with `SIGPIPE` before calling `fn main()`.
        ///
        /// What values that are valid and what they mean must be in sync
        /// across rustc and libstd, but we don't want it public in libstd,
        /// so we take a bit of an unusual approach with simple constants
        /// and an `include!()`.
        sigpipe: u8,
    },
}

#[derive(Copy, PartialEq, PartialOrd, Clone, Ord, Eq, Hash, Debug, Encodable, Decodable)]
#[derive(HashStable_Generic)]
pub enum CrateType {
    Executable,
    Dylib,
    Rlib,
    Staticlib,
    Cdylib,
    ProcMacro,
    Sdylib,
}

impl CrateType {
    pub fn has_metadata(self) -> bool {
        match self {
            CrateType::Rlib | CrateType::Dylib | CrateType::ProcMacro => true,
            CrateType::Executable
            | CrateType::Cdylib
            | CrateType::Staticlib
            | CrateType::Sdylib => false,
        }
    }
}

#[derive(Clone, Hash, Debug, PartialEq, Eq)]
pub enum Passes {
    Some(Vec<String>),
    All,
}

impl Passes {
    fn is_empty(&self) -> bool {
        match *self {
            Passes::Some(ref v) => v.is_empty(),
            Passes::All => false,
        }
    }

    pub(crate) fn extend(&mut self, passes: impl IntoIterator<Item = String>) {
        match *self {
            Passes::Some(ref mut v) => v.extend(passes),
            Passes::All => {}
        }
    }
}

#[derive(Clone, Copy, Hash, Debug, PartialEq)]
pub enum PAuthKey {
    A,
    B,
}

#[derive(Clone, Copy, Hash, Debug, PartialEq)]
pub struct PacRet {
    pub leaf: bool,
    pub pc: bool,
    pub key: PAuthKey,
}

#[derive(Clone, Copy, Hash, Debug, PartialEq, Default)]
pub struct BranchProtection {
    pub bti: bool,
    pub pac_ret: Option<PacRet>,
}

pub(crate) const fn default_lib_output() -> CrateType {
    CrateType::Rlib
}

pub fn build_configuration(sess: &Session, mut user_cfg: Cfg) -> Cfg {
    // First disallow some configuration given on the command line
    cfg::disallow_cfgs(sess, &user_cfg);

    // Then combine the configuration requested by the session (command line) with
    // some default and generated configuration items.
    user_cfg.extend(cfg::default_configuration(sess));
    user_cfg
}

pub fn build_target_config(
    early_dcx: &EarlyDiagCtxt,
    target: &TargetTuple,
    sysroot: &Path,
) -> Target {
    match Target::search(target, sysroot) {
        Ok((target, warnings)) => {
            for warning in warnings.warning_messages() {
                early_dcx.early_warn(warning)
            }

            if !matches!(target.pointer_width, 16 | 32 | 64) {
                early_dcx.early_fatal(format!(
                    "target specification was invalid: unrecognized target-pointer-width {}",
                    target.pointer_width
                ))
            }
            target
        }
        Err(e) => {
            let mut err =
                early_dcx.early_struct_fatal(format!("error loading target specification: {e}"));
            err.help("run `rustc --print target-list` for a list of built-in targets");
            err.emit();
        }
    }
}

#[derive(Copy, Clone, PartialEq, Eq, Debug)]
pub enum OptionStability {
    Stable,
    Unstable,
}

#[derive(Copy, Clone, PartialEq, Eq, Debug)]
pub enum OptionKind {
    /// An option that takes a value, and cannot appear more than once (e.g. `--out-dir`).
    ///
    /// Corresponds to [`getopts::Options::optopt`].
    Opt,

    /// An option that takes a value, and can appear multiple times (e.g. `--emit`).
    ///
    /// Corresponds to [`getopts::Options::optmulti`].
    Multi,

    /// An option that does not take a value, and cannot appear more than once (e.g. `--help`).
    ///
    /// Corresponds to [`getopts::Options::optflag`].
    /// The `hint` string must be empty.
    Flag,

    /// An option that does not take a value, and can appear multiple times (e.g. `-O`).
    ///
    /// Corresponds to [`getopts::Options::optflagmulti`].
    /// The `hint` string must be empty.
    FlagMulti,
}

pub struct RustcOptGroup {
    /// The "primary" name for this option. Normally equal to `long_name`,
    /// except for options that don't have a long name, in which case
    /// `short_name` is used.
    ///
    /// This is needed when interacting with `getopts` in some situations,
    /// because if an option has both forms, that library treats the long name
    /// as primary and the short name as an alias.
    pub name: &'static str,
    stability: OptionStability,
    kind: OptionKind,

    short_name: &'static str,
    long_name: &'static str,
    desc: &'static str,
    value_hint: &'static str,

    /// If true, this option should not be printed by `rustc --help`, but
    /// should still be printed by `rustc --help -v`.
    pub is_verbose_help_only: bool,
}

impl RustcOptGroup {
    pub fn is_stable(&self) -> bool {
        self.stability == OptionStability::Stable
    }

    pub fn apply(&self, options: &mut getopts::Options) {
        let &Self { short_name, long_name, desc, value_hint, .. } = self;
        match self.kind {
            OptionKind::Opt => options.optopt(short_name, long_name, desc, value_hint),
            OptionKind::Multi => options.optmulti(short_name, long_name, desc, value_hint),
            OptionKind::Flag => options.optflag(short_name, long_name, desc),
            OptionKind::FlagMulti => options.optflagmulti(short_name, long_name, desc),
        };
    }
}

pub fn make_opt(
    stability: OptionStability,
    kind: OptionKind,
    short_name: &'static str,
    long_name: &'static str,
    desc: &'static str,
    value_hint: &'static str,
) -> RustcOptGroup {
    // "Flag" options don't have a value, and therefore don't have a value hint.
    match kind {
        OptionKind::Opt | OptionKind::Multi => {}
        OptionKind::Flag | OptionKind::FlagMulti => assert_eq!(value_hint, ""),
    }
    RustcOptGroup {
        name: cmp::max_by_key(short_name, long_name, |s| s.len()),
        stability,
        kind,
        short_name,
        long_name,
        desc,
        value_hint,
        is_verbose_help_only: false,
    }
}

static EDITION_STRING: LazyLock<String> = LazyLock::new(|| {
    format!(
        "Specify which edition of the compiler to use when compiling code. \
The default is {DEFAULT_EDITION} and the latest stable edition is {LATEST_STABLE_EDITION}."
    )
});

static PRINT_HELP: LazyLock<String> = LazyLock::new(|| {
    format!(
        "Compiler information to print on stdout (or to a file)\n\
        INFO may be one of <{}>.",
        PRINT_KINDS.iter().map(|(name, _)| format!("{name}")).collect::<Vec<_>>().join("|")
    )
});

static EMIT_HELP: LazyLock<String> = LazyLock::new(|| {
    let mut result =
        String::from("Comma separated list of types of output for the compiler to emit.\n");
    result.push_str("Each TYPE has the default FILE name:\n");

    for output in OutputType::iter_all() {
        result.push_str(&format!("*  {} - {}\n", output.shorthand(), output.default_filename()));
    }

    result
});

/// Returns all rustc command line options, including metadata for
/// each option, such as whether the option is stable.
///
/// # Option style guidelines
///
/// - `<param>`: Indicates a required parameter
/// - `[param]`: Indicates an optional parameter
/// - `|`: Indicates a mutually exclusive option
/// - `*`: a list element with description
pub fn rustc_optgroups() -> Vec<RustcOptGroup> {
    use OptionKind::{Flag, FlagMulti, Multi, Opt};
    use OptionStability::{Stable, Unstable};

    use self::make_opt as opt;

    let mut options = vec![
        opt(Stable, Flag, "h", "help", "Display this message", ""),
        opt(
            Stable,
            Multi,
            "",
            "cfg",
            "Configure the compilation environment.\n\
                SPEC supports the syntax `<NAME>[=\"<VALUE>\"]`.",
            "<SPEC>",
        ),
        opt(Stable, Multi, "", "check-cfg", "Provide list of expected cfgs for checking", "<SPEC>"),
        opt(
            Stable,
            Multi,
            "L",
            "",
            "Add a directory to the library search path. \
                The optional KIND can be one of <dependency|crate|native|framework|all> (default: all).",
            "[<KIND>=]<PATH>",
        ),
        opt(
            Stable,
            Multi,
            "l",
            "",
            "Link the generated crate(s) to the specified native\n\
                library NAME. The optional KIND can be one of\n\
                <static|framework|dylib> (default: dylib).\n\
                Optional comma separated MODIFIERS\n\
                <bundle|verbatim|whole-archive|as-needed>\n\
                may be specified each with a prefix of either '+' to\n\
                enable or '-' to disable.",
            "[<KIND>[:<MODIFIERS>]=]<NAME>[:<RENAME>]",
        ),
        make_crate_type_option(),
        opt(Stable, Opt, "", "crate-name", "Specify the name of the crate being built", "<NAME>"),
        opt(Stable, Opt, "", "edition", &EDITION_STRING, EDITION_NAME_LIST),
        opt(Stable, Multi, "", "emit", &EMIT_HELP, "<TYPE>[=<FILE>]"),
        opt(Stable, Multi, "", "print", &PRINT_HELP, "<INFO>[=<FILE>]"),
        opt(Stable, FlagMulti, "g", "", "Equivalent to -C debuginfo=2", ""),
        opt(Stable, FlagMulti, "O", "", "Equivalent to -C opt-level=3", ""),
        opt(Stable, Opt, "o", "", "Write output to FILENAME", "<FILENAME>"),
        opt(Stable, Opt, "", "out-dir", "Write output to compiler-chosen filename in DIR", "<DIR>"),
        opt(
            Stable,
            Opt,
            "",
            "explain",
            "Provide a detailed explanation of an error message",
            "<OPT>",
        ),
        opt(Stable, Flag, "", "test", "Build a test harness", ""),
        opt(Stable, Opt, "", "target", "Target triple for which the code is compiled", "<TARGET>"),
        opt(Stable, Multi, "A", "allow", "Set lint allowed", "<LINT>"),
        opt(Stable, Multi, "W", "warn", "Set lint warnings", "<LINT>"),
        opt(Stable, Multi, "", "force-warn", "Set lint force-warn", "<LINT>"),
        opt(Stable, Multi, "D", "deny", "Set lint denied", "<LINT>"),
        opt(Stable, Multi, "F", "forbid", "Set lint forbidden", "<LINT>"),
        opt(
            Stable,
            Multi,
            "",
            "cap-lints",
            "Set the most restrictive lint level. More restrictive lints are capped at this level",
            "<LEVEL>",
        ),
        opt(Stable, Multi, "C", "codegen", "Set a codegen option", "<OPT>[=<VALUE>]"),
        opt(Stable, Flag, "V", "version", "Print version info and exit", ""),
        opt(Stable, Flag, "v", "verbose", "Use verbose output", ""),
    ];

    // Options in this list are hidden from `rustc --help` by default, but are
    // shown by `rustc --help -v`.
    let verbose_only = [
        opt(
            Stable,
            Multi,
            "",
            "extern",
            "Specify where an external rust library is located",
            "<NAME>[=<PATH>]",
        ),
        opt(Stable, Opt, "", "sysroot", "Override the system root", "<PATH>"),
        opt(Unstable, Multi, "Z", "", "Set unstable / perma-unstable options", "<FLAG>"),
        opt(
            Stable,
            Opt,
            "",
            "error-format",
            "How errors and other messages are produced",
            "<human|json|short>",
        ),
        opt(Stable, Multi, "", "json", "Configure the JSON output of the compiler", "<CONFIG>"),
        opt(
            Stable,
            Opt,
            "",
            "color",
            "Configure coloring of output:
                * auto   = colorize, if output goes to a tty (default);
                * always = always colorize output;
                * never  = never colorize output",
            "<auto|always|never>",
        ),
        opt(
            Stable,
            Opt,
            "",
            "diagnostic-width",
            "Inform rustc of the width of the output so that diagnostics can be truncated to fit",
            "<WIDTH>",
        ),
        opt(
            Stable,
            Multi,
            "",
            "remap-path-prefix",
            "Remap source names in all output (compiler messages and output files)",
            "<FROM>=<TO>",
        ),
        opt(Unstable, Multi, "", "env-set", "Inject an environment variable", "<VAR>=<VALUE>"),
    ];
    options.extend(verbose_only.into_iter().map(|mut opt| {
        opt.is_verbose_help_only = true;
        opt
    }));

    options
}

pub fn get_cmd_lint_options(
    early_dcx: &EarlyDiagCtxt,
    matches: &getopts::Matches,
) -> (Vec<(String, lint::Level)>, bool, Option<lint::Level>) {
    let mut lint_opts_with_position = vec![];
    let mut describe_lints = false;

    for level in [lint::Allow, lint::Warn, lint::ForceWarn, lint::Deny, lint::Forbid] {
        for (arg_pos, lint_name) in matches.opt_strs_pos(level.as_str()) {
            if lint_name == "help" {
                describe_lints = true;
            } else {
                lint_opts_with_position.push((arg_pos, lint_name.replace('-', "_"), level));
            }
        }
    }

    lint_opts_with_position.sort_by_key(|x| x.0);
    let lint_opts = lint_opts_with_position
        .iter()
        .cloned()
        .map(|(_, lint_name, level)| (lint_name, level))
        .collect();

    let lint_cap = matches.opt_str("cap-lints").map(|cap| {
        lint::Level::from_str(&cap)
            .unwrap_or_else(|| early_dcx.early_fatal(format!("unknown lint level: `{cap}`")))
    });

    (lint_opts, describe_lints, lint_cap)
}

/// Parses the `--color` flag.
pub fn parse_color(early_dcx: &EarlyDiagCtxt, matches: &getopts::Matches) -> ColorConfig {
    match matches.opt_str("color").as_deref() {
        Some("auto") => ColorConfig::Auto,
        Some("always") => ColorConfig::Always,
        Some("never") => ColorConfig::Never,

        None => ColorConfig::Auto,

        Some(arg) => early_dcx.early_fatal(format!(
            "argument for `--color` must be auto, \
                 always or never (instead was `{arg}`)"
        )),
    }
}

/// Possible json config files
pub struct JsonConfig {
    pub json_rendered: HumanReadableErrorType,
    pub json_color: ColorConfig,
    json_artifact_notifications: bool,
    /// Output start and end timestamps of several high-level compilation sections
    /// (frontend, backend, linker).
    json_timings: bool,
    pub json_unused_externs: JsonUnusedExterns,
    json_future_incompat: bool,
}

/// Report unused externs in event stream
#[derive(Copy, Clone)]
pub enum JsonUnusedExterns {
    /// Do not
    No,
    /// Report, but do not exit with failure status for deny/forbid
    Silent,
    /// Report, and also exit with failure status for deny/forbid
    Loud,
}

impl JsonUnusedExterns {
    pub fn is_enabled(&self) -> bool {
        match self {
            JsonUnusedExterns::No => false,
            JsonUnusedExterns::Loud | JsonUnusedExterns::Silent => true,
        }
    }

    pub fn is_loud(&self) -> bool {
        match self {
            JsonUnusedExterns::No | JsonUnusedExterns::Silent => false,
            JsonUnusedExterns::Loud => true,
        }
    }
}

/// Parse the `--json` flag.
///
/// The first value returned is how to render JSON diagnostics, and the second
/// is whether or not artifact notifications are enabled.
pub fn parse_json(early_dcx: &EarlyDiagCtxt, matches: &getopts::Matches) -> JsonConfig {
    let mut json_rendered = HumanReadableErrorType::Default;
    let mut json_color = ColorConfig::Never;
    let mut json_artifact_notifications = false;
    let mut json_unused_externs = JsonUnusedExterns::No;
    let mut json_future_incompat = false;
    let mut json_timings = false;
    for option in matches.opt_strs("json") {
        // For now conservatively forbid `--color` with `--json` since `--json`
        // won't actually be emitting any colors and anything colorized is
        // embedded in a diagnostic message anyway.
        if matches.opt_str("color").is_some() {
            early_dcx.early_fatal("cannot specify the `--color` option with `--json`");
        }

        for sub_option in option.split(',') {
            match sub_option {
                "diagnostic-short" => json_rendered = HumanReadableErrorType::Short,
                "diagnostic-unicode" => {
                    json_rendered = HumanReadableErrorType::Unicode;
                }
                "diagnostic-rendered-ansi" => json_color = ColorConfig::Always,
                "artifacts" => json_artifact_notifications = true,
                "timings" => json_timings = true,
                "unused-externs" => json_unused_externs = JsonUnusedExterns::Loud,
                "unused-externs-silent" => json_unused_externs = JsonUnusedExterns::Silent,
                "future-incompat" => json_future_incompat = true,
                s => early_dcx.early_fatal(format!("unknown `--json` option `{s}`")),
            }
        }
    }

    JsonConfig {
        json_rendered,
        json_color,
        json_artifact_notifications,
        json_timings,
        json_unused_externs,
        json_future_incompat,
    }
}

/// Parses the `--error-format` flag.
pub fn parse_error_format(
    early_dcx: &mut EarlyDiagCtxt,
    matches: &getopts::Matches,
    color_config: ColorConfig,
    json_color: ColorConfig,
    json_rendered: HumanReadableErrorType,
) -> ErrorOutputType {
    // We need the `opts_present` check because the driver will send us Matches
    // with only stable options if no unstable options are used. Since error-format
    // is unstable, it will not be present. We have to use `opts_present` not
    // `opt_present` because the latter will panic.
    let error_format = if matches.opts_present(&["error-format".to_owned()]) {
        match matches.opt_str("error-format").as_deref() {
            None | Some("human") => ErrorOutputType::HumanReadable { color_config, .. },
            Some("human-annotate-rs") => ErrorOutputType::HumanReadable {
                kind: HumanReadableErrorType::AnnotateSnippet,
                color_config,
            },
            Some("json") => {
                ErrorOutputType::Json { pretty: false, json_rendered, color_config: json_color }
            }
            Some("pretty-json") => {
                ErrorOutputType::Json { pretty: true, json_rendered, color_config: json_color }
            }
            Some("short") => {
                ErrorOutputType::HumanReadable { kind: HumanReadableErrorType::Short, color_config }
            }
            Some("human-unicode") => ErrorOutputType::HumanReadable {
                kind: HumanReadableErrorType::Unicode,
                color_config,
            },
            Some(arg) => {
                early_dcx.set_error_format(ErrorOutputType::HumanReadable { color_config, .. });
                early_dcx.early_fatal(format!(
                    "argument for `--error-format` must be `human`, `human-annotate-rs`, \
                    `human-unicode`, `json`, `pretty-json` or `short` (instead was `{arg}`)"
                ))
            }
        }
    } else {
        ErrorOutputType::HumanReadable { color_config, .. }
    };

    match error_format {
        ErrorOutputType::Json { .. } => {}

        // Conservatively require that the `--json` argument is coupled with
        // `--error-format=json`. This means that `--json` is specified we
        // should actually be emitting JSON blobs.
        _ if !matches.opt_strs("json").is_empty() => {
            early_dcx.early_fatal("using `--json` requires also using `--error-format=json`");
        }

        _ => {}
    }

    error_format
}

pub fn parse_crate_edition(early_dcx: &EarlyDiagCtxt, matches: &getopts::Matches) -> Edition {
    let edition = match matches.opt_str("edition") {
        Some(arg) => Edition::from_str(&arg).unwrap_or_else(|_| {
            early_dcx.early_fatal(format!(
                "argument for `--edition` must be one of: \
                     {EDITION_NAME_LIST}. (instead was `{arg}`)"
            ))
        }),
        None => DEFAULT_EDITION,
    };

    if !edition.is_stable() && !nightly_options::is_unstable_enabled(matches) {
        let is_nightly = nightly_options::match_is_nightly_build(matches);
        let msg = if !is_nightly {
            format!(
                "the crate requires edition {edition}, but the latest edition supported by this Rust version is {LATEST_STABLE_EDITION}"
            )
        } else {
            format!("edition {edition} is unstable and only available with -Z unstable-options")
        };
        early_dcx.early_fatal(msg)
    }

    edition
}

fn check_error_format_stability(
    early_dcx: &EarlyDiagCtxt,
    unstable_opts: &UnstableOptions,
    format: ErrorOutputType,
) {
    if unstable_opts.unstable_options {
        return;
    }
    let format = match format {
        ErrorOutputType::Json { pretty: true, .. } => "pretty-json",
        ErrorOutputType::HumanReadable { kind, .. } => match kind {
            HumanReadableErrorType::AnnotateSnippet => "human-annotate-rs",
            HumanReadableErrorType::Unicode => "human-unicode",
            _ => return,
        },
        _ => return,
    };
    early_dcx.early_fatal(format!("`--error-format={format}` is unstable"))
}

fn parse_output_types(
    early_dcx: &EarlyDiagCtxt,
    unstable_opts: &UnstableOptions,
    matches: &getopts::Matches,
) -> OutputTypes {
    let mut output_types = BTreeMap::new();
    if !unstable_opts.parse_crate_root_only {
        for list in matches.opt_strs("emit") {
            for output_type in list.split(',') {
                let (shorthand, path) = split_out_file_name(output_type);
                let output_type = OutputType::from_shorthand(shorthand).unwrap_or_else(|| {
                    early_dcx.early_fatal(format!(
                        "unknown emission type: `{shorthand}` - expected one of: {display}",
                        display = OutputType::shorthands_display(),
                    ))
                });
                if output_type == OutputType::ThinLinkBitcode && !unstable_opts.unstable_options {
                    early_dcx.early_fatal(format!(
                        "{} requested but -Zunstable-options not specified",
                        OutputType::ThinLinkBitcode.shorthand()
                    ));
                }
                output_types.insert(output_type, path);
            }
        }
    };
    if output_types.is_empty() {
        output_types.insert(OutputType::Exe, None);
    }
    OutputTypes(output_types)
}

fn split_out_file_name(arg: &str) -> (&str, Option<OutFileName>) {
    match arg.split_once('=') {
        None => (arg, None),
        Some((kind, "-")) => (kind, Some(OutFileName::Stdout)),
        Some((kind, path)) => (kind, Some(OutFileName::Real(PathBuf::from(path)))),
    }
}

fn should_override_cgus_and_disable_thinlto(
    early_dcx: &EarlyDiagCtxt,
    output_types: &OutputTypes,
    matches: &getopts::Matches,
    mut codegen_units: Option<usize>,
) -> (bool, Option<usize>) {
    let mut disable_local_thinlto = false;
    // Issue #30063: if user requests LLVM-related output to one
    // particular path, disable codegen-units.
    let incompatible: Vec<_> = output_types
        .0
        .iter()
        .map(|ot_path| ot_path.0)
        .filter(|ot| !ot.is_compatible_with_codegen_units_and_single_output_file())
        .map(|ot| ot.shorthand())
        .collect();
    if !incompatible.is_empty() {
        match codegen_units {
            Some(n) if n > 1 => {
                if matches.opt_present("o") {
                    for ot in &incompatible {
                        early_dcx.early_warn(format!(
                            "`--emit={ot}` with `-o` incompatible with \
                                 `-C codegen-units=N` for N > 1",
                        ));
                    }
                    early_dcx.early_warn("resetting to default -C codegen-units=1");
                    codegen_units = Some(1);
                    disable_local_thinlto = true;
                }
            }
            _ => {
                codegen_units = Some(1);
                disable_local_thinlto = true;
            }
        }
    }

    if codegen_units == Some(0) {
        early_dcx.early_fatal("value for codegen units must be a positive non-zero integer");
    }

    (disable_local_thinlto, codegen_units)
}

fn collect_print_requests(
    early_dcx: &EarlyDiagCtxt,
    cg: &mut CodegenOptions,
    unstable_opts: &UnstableOptions,
    matches: &getopts::Matches,
) -> Vec<PrintRequest> {
    let mut prints = Vec::<PrintRequest>::new();
    if cg.target_cpu.as_deref() == Some("help") {
        prints.push(PrintRequest { kind: PrintKind::TargetCPUs, out: OutFileName::Stdout });
        cg.target_cpu = None;
    };
    if cg.target_feature == "help" {
        prints.push(PrintRequest { kind: PrintKind::TargetFeatures, out: OutFileName::Stdout });
        cg.target_feature = String::new();
    }

    // We disallow reusing the same path in multiple prints, such as `--print
    // cfg=output.txt --print link-args=output.txt`, because outputs are printed
    // by disparate pieces of the compiler, and keeping track of which files
    // need to be overwritten vs appended to is annoying.
    let mut printed_paths = FxHashSet::default();

    prints.extend(matches.opt_strs("print").into_iter().map(|req| {
        let (req, out) = split_out_file_name(&req);

        let kind = if let Some((print_name, print_kind)) =
            PRINT_KINDS.iter().find(|&&(name, _)| name == req)
        {
            check_print_request_stability(early_dcx, unstable_opts, (print_name, *print_kind));
            *print_kind
        } else {
            let is_nightly = nightly_options::match_is_nightly_build(matches);
            emit_unknown_print_request_help(early_dcx, req, is_nightly)
        };

        let out = out.unwrap_or(OutFileName::Stdout);
        if let OutFileName::Real(path) = &out {
            if !printed_paths.insert(path.clone()) {
                early_dcx.early_fatal(format!(
                    "cannot print multiple outputs to the same path: {}",
                    path.display(),
                ));
            }
        }

        PrintRequest { kind, out }
    }));

    prints
}

fn check_print_request_stability(
    early_dcx: &EarlyDiagCtxt,
    unstable_opts: &UnstableOptions,
    (print_name, print_kind): (&str, PrintKind),
) {
    if !is_print_request_stable(print_kind) && !unstable_opts.unstable_options {
        early_dcx.early_fatal(format!(
            "the `-Z unstable-options` flag must also be passed to enable the `{print_name}` \
                print option"
        ));
    }
}

fn is_print_request_stable(print_kind: PrintKind) -> bool {
    match print_kind {
        PrintKind::AllTargetSpecsJson
        | PrintKind::CheckCfg
        | PrintKind::CrateRootLintLevels
        | PrintKind::SupportedCrateTypes
        | PrintKind::TargetSpecJson => false,
        _ => true,
    }
}

fn emit_unknown_print_request_help(early_dcx: &EarlyDiagCtxt, req: &str, is_nightly: bool) -> ! {
    let prints = PRINT_KINDS
        .iter()
        .filter_map(|(name, kind)| {
            // If we're not on nightly, we don't want to print unstable options
            if !is_nightly && !is_print_request_stable(*kind) {
                None
            } else {
                Some(format!("`{name}`"))
            }
        })
        .collect::<Vec<_>>();
    let prints = prints.join(", ");

    let mut diag = early_dcx.early_struct_fatal(format!("unknown print request: `{req}`"));
    #[allow(rustc::diagnostic_outside_of_impl)]
    diag.help(format!("valid print requests are: {prints}"));

    if req == "lints" {
        diag.help(format!("use `-Whelp` to print a list of lints"));
    }

    diag.help(format!("for more information, see the rustc book: https://doc.rust-lang.org/rustc/command-line-arguments.html#--print-print-compiler-information"));
    diag.emit()
}

pub fn parse_target_triple(early_dcx: &EarlyDiagCtxt, matches: &getopts::Matches) -> TargetTuple {
    match matches.opt_str("target") {
        Some(target) if target.ends_with(".json") => {
            let path = Path::new(&target);
            TargetTuple::from_path(path).unwrap_or_else(|_| {
                early_dcx.early_fatal(format!("target file {path:?} does not exist"))
            })
        }
        Some(target) => TargetTuple::TargetTuple(target),
        _ => TargetTuple::from_tuple(host_tuple()),
    }
}

fn parse_opt_level(
    early_dcx: &EarlyDiagCtxt,
    matches: &getopts::Matches,
    cg: &CodegenOptions,
) -> OptLevel {
    // The `-O` and `-C opt-level` flags specify the same setting, so we want to be able
    // to use them interchangeably. However, because they're technically different flags,
    // we need to work out manually which should take precedence if both are supplied (i.e.
    // the rightmost flag). We do this by finding the (rightmost) position of both flags and
    // comparing them. Note that if a flag is not found, its position will be `None`, which
    // always compared less than `Some(_)`.
    let max_o = matches.opt_positions("O").into_iter().max();
    let max_c = matches
        .opt_strs_pos("C")
        .into_iter()
        .flat_map(|(i, s)| {
            // NB: This can match a string without `=`.
            if let Some("opt-level") = s.split('=').next() { Some(i) } else { None }
        })
        .max();
    if max_o > max_c {
        OptLevel::Aggressive
    } else {
        match cg.opt_level.as_ref() {
            "0" => OptLevel::No,
            "1" => OptLevel::Less,
            "2" => OptLevel::More,
            "3" => OptLevel::Aggressive,
            "s" => OptLevel::Size,
            "z" => OptLevel::SizeMin,
            arg => {
                early_dcx.early_fatal(format!(
                    "optimization level needs to be \
                            between 0-3, s or z (instead was `{arg}`)"
                ));
            }
        }
    }
}

fn select_debuginfo(matches: &getopts::Matches, cg: &CodegenOptions) -> DebugInfo {
    let max_g = matches.opt_positions("g").into_iter().max();
    let max_c = matches
        .opt_strs_pos("C")
        .into_iter()
        .flat_map(|(i, s)| {
            // NB: This can match a string without `=`.
            if let Some("debuginfo") = s.split('=').next() { Some(i) } else { None }
        })
        .max();
    if max_g > max_c { DebugInfo::Full } else { cg.debuginfo }
}

fn parse_assert_incr_state(
    early_dcx: &EarlyDiagCtxt,
    opt_assertion: &Option<String>,
) -> Option<IncrementalStateAssertion> {
    match opt_assertion {
        Some(s) if s.as_str() == "loaded" => Some(IncrementalStateAssertion::Loaded),
        Some(s) if s.as_str() == "not-loaded" => Some(IncrementalStateAssertion::NotLoaded),
        Some(s) => {
            early_dcx.early_fatal(format!("unexpected incremental state assertion value: {s}"))
        }
        None => None,
    }
}

pub fn parse_externs(
    early_dcx: &EarlyDiagCtxt,
    matches: &getopts::Matches,
    unstable_opts: &UnstableOptions,
) -> Externs {
    let is_unstable_enabled = unstable_opts.unstable_options;
    let mut externs: BTreeMap<String, ExternEntry> = BTreeMap::new();
    for arg in matches.opt_strs("extern") {
        let ExternOpt { crate_name: name, path, options } =
            split_extern_opt(early_dcx, unstable_opts, &arg).unwrap_or_else(|e| e.emit());

        let entry = externs.entry(name.to_owned());

        use std::collections::btree_map::Entry;

        let entry = if let Some(path) = path {
            // --extern prelude_name=some_file.rlib
            let path = CanonicalizedPath::new(path);
            match entry {
                Entry::Vacant(vacant) => {
                    let files = BTreeSet::from_iter(iter::once(path));
                    vacant.insert(ExternEntry::new(ExternLocation::ExactPaths(files)))
                }
                Entry::Occupied(occupied) => {
                    let ext_ent = occupied.into_mut();
                    match ext_ent {
                        ExternEntry { location: ExternLocation::ExactPaths(files), .. } => {
                            files.insert(path);
                        }
                        ExternEntry {
                            location: location @ ExternLocation::FoundInLibrarySearchDirectories,
                            ..
                        } => {
                            // Exact paths take precedence over search directories.
                            let files = BTreeSet::from_iter(iter::once(path));
                            *location = ExternLocation::ExactPaths(files);
                        }
                    }
                    ext_ent
                }
            }
        } else {
            // --extern prelude_name
            match entry {
                Entry::Vacant(vacant) => {
                    vacant.insert(ExternEntry::new(ExternLocation::FoundInLibrarySearchDirectories))
                }
                Entry::Occupied(occupied) => {
                    // Ignore if already specified.
                    occupied.into_mut()
                }
            }
        };

        let mut is_private_dep = false;
        let mut add_prelude = true;
        let mut nounused_dep = false;
        let mut force = false;
        if let Some(opts) = options {
            if !is_unstable_enabled {
                early_dcx.early_fatal(
                    "the `-Z unstable-options` flag must also be passed to \
                     enable `--extern` options",
                );
            }
            for opt in opts.split(',') {
                match opt {
                    "priv" => is_private_dep = true,
                    "noprelude" => {
                        if let ExternLocation::ExactPaths(_) = &entry.location {
                            add_prelude = false;
                        } else {
                            early_dcx.early_fatal(
                                "the `noprelude` --extern option requires a file path",
                            );
                        }
                    }
                    "nounused" => nounused_dep = true,
                    "force" => force = true,
                    _ => early_dcx.early_fatal(format!("unknown --extern option `{opt}`")),
                }
            }
        }

        // Crates start out being not private, and go to being private `priv`
        // is specified.
        entry.is_private_dep |= is_private_dep;
        // likewise `nounused`
        entry.nounused_dep |= nounused_dep;
        // and `force`
        entry.force |= force;
        // If any flag is missing `noprelude`, then add to the prelude.
        entry.add_prelude |= add_prelude;
    }
    Externs(externs)
}

fn parse_remap_path_prefix(
    early_dcx: &EarlyDiagCtxt,
    matches: &getopts::Matches,
    unstable_opts: &UnstableOptions,
) -> Vec<(PathBuf, PathBuf)> {
    let mut mapping: Vec<(PathBuf, PathBuf)> = matches
        .opt_strs("remap-path-prefix")
        .into_iter()
        .map(|remap| match remap.rsplit_once('=') {
            None => {
                early_dcx.early_fatal("--remap-path-prefix must contain '=' between FROM and TO")
            }
            Some((from, to)) => (PathBuf::from(from), PathBuf::from(to)),
        })
        .collect();
    match &unstable_opts.remap_cwd_prefix {
        Some(to) => match std::env::current_dir() {
            Ok(cwd) => mapping.push((cwd, to.clone())),
            Err(_) => (),
        },
        None => (),
    };
    mapping
}

fn parse_logical_env(
    early_dcx: &EarlyDiagCtxt,
    matches: &getopts::Matches,
) -> FxIndexMap<String, String> {
    let mut vars = FxIndexMap::default();

    for arg in matches.opt_strs("env-set") {
        if let Some((name, val)) = arg.split_once('=') {
            vars.insert(name.to_string(), val.to_string());
        } else {
            early_dcx.early_fatal(format!("`--env-set`: specify value for variable `{arg}`"));
        }
    }

    vars
}

// JUSTIFICATION: before wrapper fn is available
#[allow(rustc::bad_opt_access)]
pub fn build_session_options(early_dcx: &mut EarlyDiagCtxt, matches: &getopts::Matches) -> Options {
    let color = parse_color(early_dcx, matches);

    let edition = parse_crate_edition(early_dcx, matches);

    let JsonConfig {
        json_rendered,
        json_color,
        json_artifact_notifications,
        json_timings,
        json_unused_externs,
        json_future_incompat,
    } = parse_json(early_dcx, matches);

    let error_format = parse_error_format(early_dcx, matches, color, json_color, json_rendered);

    early_dcx.set_error_format(error_format);

    let diagnostic_width = matches.opt_get("diagnostic-width").unwrap_or_else(|_| {
        early_dcx.early_fatal("`--diagnostic-width` must be an positive integer");
    });

    let unparsed_crate_types = matches.opt_strs("crate-type");
    let crate_types = parse_crate_types_from_list(unparsed_crate_types)
        .unwrap_or_else(|e| early_dcx.early_fatal(e));

    let mut target_modifiers = BTreeMap::<OptionsTargetModifiers, String>::new();

    let mut unstable_opts = UnstableOptions::build(early_dcx, matches, &mut target_modifiers);
    let (lint_opts, describe_lints, lint_cap) = get_cmd_lint_options(early_dcx, matches);

    if !unstable_opts.unstable_options && json_timings {
        early_dcx.early_fatal("--json=timings is unstable and requires using `-Zunstable-options`");
    }

    check_error_format_stability(early_dcx, &unstable_opts, error_format);

    let output_types = parse_output_types(early_dcx, &unstable_opts, matches);

    let mut cg = CodegenOptions::build(early_dcx, matches, &mut target_modifiers);
    let (disable_local_thinlto, codegen_units) = should_override_cgus_and_disable_thinlto(
        early_dcx,
        &output_types,
        matches,
        cg.codegen_units,
    );

    if unstable_opts.threads == 0 {
        early_dcx.early_fatal("value for threads must be a positive non-zero integer");
    }

    if unstable_opts.threads == parse::MAX_THREADS_CAP {
        early_dcx.early_warn(format!("number of threads was capped at {}", parse::MAX_THREADS_CAP));
    }

    let incremental = cg.incremental.as_ref().map(PathBuf::from);

    let assert_incr_state = parse_assert_incr_state(early_dcx, &unstable_opts.assert_incr_state);

    if cg.profile_generate.enabled() && cg.profile_use.is_some() {
        early_dcx.early_fatal("options `-C profile-generate` and `-C profile-use` are exclusive");
    }

    if unstable_opts.profile_sample_use.is_some()
        && (cg.profile_generate.enabled() || cg.profile_use.is_some())
    {
        early_dcx.early_fatal(
            "option `-Z profile-sample-use` cannot be used with `-C profile-generate` or `-C profile-use`",
        );
    }

    // Check for unstable values of `-C symbol-mangling-version`.
    // This is what prevents them from being used on stable compilers.
    match cg.symbol_mangling_version {
        // Stable values:
        None | Some(SymbolManglingVersion::V0) => {}

        // Unstable values:
        Some(SymbolManglingVersion::Legacy) => {
            if !unstable_opts.unstable_options {
                early_dcx.early_fatal(
                    "`-C symbol-mangling-version=legacy` requires `-Z unstable-options`",
                );
            }
        }
        Some(SymbolManglingVersion::Hashed) => {
            if !unstable_opts.unstable_options {
                early_dcx.early_fatal(
                    "`-C symbol-mangling-version=hashed` requires `-Z unstable-options`",
                );
            }
        }
    }

    if cg.instrument_coverage != InstrumentCoverage::No {
        if cg.profile_generate.enabled() || cg.profile_use.is_some() {
            early_dcx.early_fatal(
                "option `-C instrument-coverage` is not compatible with either `-C profile-use` \
                or `-C profile-generate`",
            );
        }

        // `-C instrument-coverage` implies `-C symbol-mangling-version=v0` - to ensure consistent
        // and reversible name mangling. Note, LLVM coverage tools can analyze coverage over
        // multiple runs, including some changes to source code; so mangled names must be consistent
        // across compilations.
        match cg.symbol_mangling_version {
            None => cg.symbol_mangling_version = Some(SymbolManglingVersion::V0),
            Some(SymbolManglingVersion::Legacy) => {
                early_dcx.early_warn(
                    "-C instrument-coverage requires symbol mangling version `v0`, \
                    but `-C symbol-mangling-version=legacy` was specified",
                );
            }
            Some(SymbolManglingVersion::V0) => {}
            Some(SymbolManglingVersion::Hashed) => {
                early_dcx.early_warn(
                    "-C instrument-coverage requires symbol mangling version `v0`, \
                    but `-C symbol-mangling-version=hashed` was specified",
                );
            }
        }
    }

    if let Ok(graphviz_font) = std::env::var("RUSTC_GRAPHVIZ_FONT") {
        // FIXME: this is only mutation of UnstableOptions here, move into
        // UnstableOptions::build?
        unstable_opts.graphviz_font = graphviz_font;
    }

    if !cg.embed_bitcode {
        match cg.lto {
            LtoCli::No | LtoCli::Unspecified => {}
            LtoCli::Yes | LtoCli::NoParam | LtoCli::Thin | LtoCli::Fat => {
                early_dcx.early_fatal("options `-C embed-bitcode=no` and `-C lto` are incompatible")
            }
        }
    }

    if !nightly_options::is_unstable_enabled(matches)
        && cg.force_frame_pointers == FramePointer::NonLeaf
    {
        early_dcx.early_fatal(
            "`-Cforce-frame-pointers=non-leaf` or `always` also requires `-Zunstable-options` \
                and a nightly compiler",
        )
    }

    // For testing purposes, until we have more feedback about these options: ensure `-Z
    // unstable-options` is required when using the unstable `-C link-self-contained` and `-C
    // linker-flavor` options.
    if !nightly_options::is_unstable_enabled(matches) {
        let uses_unstable_self_contained_option =
            cg.link_self_contained.are_unstable_variants_set();
        if uses_unstable_self_contained_option {
            early_dcx.early_fatal(
                "only `-C link-self-contained` values `y`/`yes`/`on`/`n`/`no`/`off` are stable, \
                the `-Z unstable-options` flag must also be passed to use the unstable values",
            );
        }

        if let Some(flavor) = cg.linker_flavor {
            if flavor.is_unstable() {
                early_dcx.early_fatal(format!(
                    "the linker flavor `{}` is unstable, the `-Z unstable-options` \
                        flag must also be passed to use the unstable values",
                    flavor.desc()
                ));
            }
        }
    }

    // Check `-C link-self-contained` for consistency: individual components cannot be both enabled
    // and disabled at the same time.
    if let Some(erroneous_components) = cg.link_self_contained.check_consistency() {
        let names: String = erroneous_components
            .into_iter()
            .map(|c| c.as_str().unwrap())
            .intersperse(", ")
            .collect();
        early_dcx.early_fatal(format!(
            "some `-C link-self-contained` components were both enabled and disabled: {names}"
        ));
    }

    let prints = collect_print_requests(early_dcx, &mut cg, &unstable_opts, matches);

    // -Zretpoline-external-thunk also requires -Zretpoline
    if unstable_opts.retpoline_external_thunk {
        unstable_opts.retpoline = true;
        target_modifiers.insert(
            OptionsTargetModifiers::UnstableOptions(UnstableOptionsTargetModifiers::retpoline),
            "true".to_string(),
        );
    }

    let cg = cg;

    let target_triple = parse_target_triple(early_dcx, matches);
    let opt_level = parse_opt_level(early_dcx, matches, &cg);
    // The `-g` and `-C debuginfo` flags specify the same setting, so we want to be able
    // to use them interchangeably. See the note above (regarding `-O` and `-C opt-level`)
    // for more details.
    let debug_assertions = cg.debug_assertions.unwrap_or(opt_level == OptLevel::No);
    let debuginfo = select_debuginfo(matches, &cg);
    let debuginfo_compression = unstable_opts.debuginfo_compression;

    let crate_name = matches.opt_str("crate-name");
    let unstable_features = UnstableFeatures::from_environment(crate_name.as_deref());
    // Parse any `-l` flags, which link to native libraries.
    let libs = parse_native_libs(early_dcx, &unstable_opts, unstable_features, matches);

    let test = matches.opt_present("test");

    if !cg.remark.is_empty() && debuginfo == DebugInfo::None {
        early_dcx.early_warn("-C remark requires \"-C debuginfo=n\" to show source locations");
    }

    if cg.remark.is_empty() && unstable_opts.remark_dir.is_some() {
        early_dcx
            .early_warn("using -Z remark-dir without enabling remarks using e.g. -C remark=all");
    }

    let externs = parse_externs(early_dcx, matches, &unstable_opts);

    let remap_path_prefix = parse_remap_path_prefix(early_dcx, matches, &unstable_opts);

    let pretty = parse_pretty(early_dcx, &unstable_opts);

    // query-dep-graph is required if dump-dep-graph is given #106736
    if unstable_opts.dump_dep_graph && !unstable_opts.query_dep_graph {
        early_dcx.early_fatal("can't dump dependency graph without `-Z query-dep-graph`");
    }

    let logical_env = parse_logical_env(early_dcx, matches);

    let sysroot = Sysroot::new(matches.opt_str("sysroot").map(PathBuf::from));

    let real_source_base_dir = |suffix: &str, confirm: &str| {
<<<<<<< HEAD
        let mut candidate = sysroot.join(suffix);
=======
        let mut candidate = sysroot.path().join(suffix);
>>>>>>> d41e12f1
        if let Ok(metadata) = candidate.symlink_metadata() {
            // Replace the symlink bootstrap creates, with its destination.
            // We could try to use `fs::canonicalize` instead, but that might
            // produce unnecessarily verbose path.
            if metadata.file_type().is_symlink() {
                if let Ok(symlink_dest) = std::fs::read_link(&candidate) {
                    candidate = symlink_dest;
                }
            }
        }

        // Only use this directory if it has a file we can expect to always find.
        candidate.join(confirm).is_file().then_some(candidate)
    };

    let real_rust_source_base_dir =
        // This is the location used by the `rust-src` `rustup` component.
        real_source_base_dir("lib/rustlib/src/rust", "library/std/src/lib.rs");

    let real_rustc_dev_source_base_dir =
        // This is the location used by the `rustc-dev` `rustup` component.
        real_source_base_dir("lib/rustlib/rustc-src/rust", "compiler/rustc/src/main.rs");

    let mut search_paths = vec![];
    for s in &matches.opt_strs("L") {
        search_paths.push(SearchPath::from_cli_opt(
            sysroot.path(),
            &target_triple,
            early_dcx,
            s,
            unstable_opts.unstable_options,
        ));
    }

    let working_dir = std::env::current_dir().unwrap_or_else(|e| {
        early_dcx.early_fatal(format!("Current directory is invalid: {e}"));
    });

    let file_mapping = file_path_mapping(remap_path_prefix.clone(), &unstable_opts);
    let working_dir = file_mapping.to_real_filename(&working_dir);

    let verbose = matches.opt_present("verbose") || unstable_opts.verbose_internals;

    Options {
        assert_incr_state,
        crate_types,
        optimize: opt_level,
        debuginfo,
        debuginfo_compression,
        lint_opts,
        lint_cap,
        describe_lints,
        output_types,
        search_paths,
        sysroot,
        target_triple,
        test,
        incremental,
        untracked_state_hash: Default::default(),
        unstable_opts,
        prints,
        cg,
        error_format,
        diagnostic_width,
        externs,
        unstable_features,
        crate_name,
        libs,
        debug_assertions,
        actually_rustdoc: false,
        resolve_doc_links: ResolveDocLinks::ExportedMetadata,
        trimmed_def_paths: false,
        cli_forced_codegen_units: codegen_units,
        cli_forced_local_thinlto_off: disable_local_thinlto,
        remap_path_prefix,
        real_rust_source_base_dir,
        real_rustc_dev_source_base_dir,
        edition,
        json_artifact_notifications,
        json_timings,
        json_unused_externs,
        json_future_incompat,
        pretty,
        working_dir,
        color,
        logical_env,
        verbose,
        target_modifiers,
    }
}

fn parse_pretty(early_dcx: &EarlyDiagCtxt, unstable_opts: &UnstableOptions) -> Option<PpMode> {
    use PpMode::*;

    let first = match unstable_opts.unpretty.as_deref()? {
        "normal" => Source(PpSourceMode::Normal),
        "identified" => Source(PpSourceMode::Identified),
        "expanded" => Source(PpSourceMode::Expanded),
        "expanded,identified" => Source(PpSourceMode::ExpandedIdentified),
        "expanded,hygiene" => Source(PpSourceMode::ExpandedHygiene),
        "ast-tree" => AstTree,
        "ast-tree,expanded" => AstTreeExpanded,
        "hir" => Hir(PpHirMode::Normal),
        "hir,identified" => Hir(PpHirMode::Identified),
        "hir,typed" => Hir(PpHirMode::Typed),
        "hir-tree" => HirTree,
        "thir-tree" => ThirTree,
        "thir-flat" => ThirFlat,
        "mir" => Mir,
        "stable-mir" => StableMir,
        "mir-cfg" => MirCFG,
        name => early_dcx.early_fatal(format!(
            "argument to `unpretty` must be one of `normal`, `identified`, \
                            `expanded`, `expanded,identified`, `expanded,hygiene`, \
                            `ast-tree`, `ast-tree,expanded`, `hir`, `hir,identified`, \
                            `hir,typed`, `hir-tree`, `thir-tree`, `thir-flat`, `mir`, `stable-mir`, or \
                            `mir-cfg`; got {name}"
        )),
    };
    debug!("got unpretty option: {first:?}");
    Some(first)
}

pub fn make_crate_type_option() -> RustcOptGroup {
    make_opt(
        OptionStability::Stable,
        OptionKind::Multi,
        "",
        "crate-type",
        "Comma separated list of types of crates
                                for the compiler to emit",
        "<bin|lib|rlib|dylib|cdylib|staticlib|proc-macro>",
    )
}

pub fn parse_crate_types_from_list(list_list: Vec<String>) -> Result<Vec<CrateType>, String> {
    let mut crate_types: Vec<CrateType> = Vec::new();
    for unparsed_crate_type in &list_list {
        for part in unparsed_crate_type.split(',') {
            let new_part = match part {
                "lib" => default_lib_output(),
                "rlib" => CrateType::Rlib,
                "staticlib" => CrateType::Staticlib,
                "dylib" => CrateType::Dylib,
                "cdylib" => CrateType::Cdylib,
                "bin" => CrateType::Executable,
                "proc-macro" => CrateType::ProcMacro,
                "sdylib" => CrateType::Sdylib,
                _ => {
                    return Err(format!(
                        "unknown crate type: `{part}`, expected one of: \
                        `lib`, `rlib`, `staticlib`, `dylib`, `cdylib`, `bin`, `proc-macro`",
                    ));
                }
            };
            if !crate_types.contains(&new_part) {
                crate_types.push(new_part)
            }
        }
    }

    Ok(crate_types)
}

pub mod nightly_options {
    use rustc_feature::UnstableFeatures;

    use super::{OptionStability, RustcOptGroup};
    use crate::EarlyDiagCtxt;

    pub fn is_unstable_enabled(matches: &getopts::Matches) -> bool {
        match_is_nightly_build(matches)
            && matches.opt_strs("Z").iter().any(|x| *x == "unstable-options")
    }

    pub fn match_is_nightly_build(matches: &getopts::Matches) -> bool {
        is_nightly_build(matches.opt_str("crate-name").as_deref())
    }

    fn is_nightly_build(krate: Option<&str>) -> bool {
        UnstableFeatures::from_environment(krate).is_nightly_build()
    }

    pub fn check_nightly_options(
        early_dcx: &EarlyDiagCtxt,
        matches: &getopts::Matches,
        flags: &[RustcOptGroup],
    ) {
        let has_z_unstable_option = matches.opt_strs("Z").iter().any(|x| *x == "unstable-options");
        let really_allows_unstable_options = match_is_nightly_build(matches);
        let mut nightly_options_on_stable = 0;

        for opt in flags.iter() {
            if opt.stability == OptionStability::Stable {
                continue;
            }
            if !matches.opt_present(opt.name) {
                continue;
            }
            if opt.name != "Z" && !has_z_unstable_option {
                early_dcx.early_fatal(format!(
                    "the `-Z unstable-options` flag must also be passed to enable \
                         the flag `{}`",
                    opt.name
                ));
            }
            if really_allows_unstable_options {
                continue;
            }
            match opt.stability {
                OptionStability::Unstable => {
                    nightly_options_on_stable += 1;
                    let msg = format!(
                        "the option `{}` is only accepted on the nightly compiler",
                        opt.name
                    );
                    // The non-zero nightly_options_on_stable will force an early_fatal eventually.
                    let _ = early_dcx.early_err(msg);
                }
                OptionStability::Stable => {}
            }
        }
        if nightly_options_on_stable > 0 {
            early_dcx
                .early_help("consider switching to a nightly toolchain: `rustup default nightly`");
            early_dcx.early_note("selecting a toolchain with `+toolchain` arguments require a rustup proxy; see <https://rust-lang.github.io/rustup/concepts/index.html>");
            early_dcx.early_note("for more information about Rust's stability policy, see <https://doc.rust-lang.org/book/appendix-07-nightly-rust.html#unstable-features>");
            early_dcx.early_fatal(format!(
                "{} nightly option{} were parsed",
                nightly_options_on_stable,
                if nightly_options_on_stable > 1 { "s" } else { "" }
            ));
        }
    }
}

impl fmt::Display for CrateType {
    fn fmt(&self, f: &mut fmt::Formatter<'_>) -> fmt::Result {
        match *self {
            CrateType::Executable => "bin".fmt(f),
            CrateType::Dylib => "dylib".fmt(f),
            CrateType::Rlib => "rlib".fmt(f),
            CrateType::Staticlib => "staticlib".fmt(f),
            CrateType::Cdylib => "cdylib".fmt(f),
            CrateType::ProcMacro => "proc-macro".fmt(f),
            CrateType::Sdylib => "sdylib".fmt(f),
        }
    }
}

impl IntoDiagArg for CrateType {
    fn into_diag_arg(self, _: &mut Option<std::path::PathBuf>) -> DiagArgValue {
        self.to_string().into_diag_arg(&mut None)
    }
}

#[derive(Copy, Clone, PartialEq, Debug)]
pub enum PpSourceMode {
    /// `-Zunpretty=normal`
    Normal,
    /// `-Zunpretty=expanded`
    Expanded,
    /// `-Zunpretty=identified`
    Identified,
    /// `-Zunpretty=expanded,identified`
    ExpandedIdentified,
    /// `-Zunpretty=expanded,hygiene`
    ExpandedHygiene,
}

#[derive(Copy, Clone, PartialEq, Debug)]
pub enum PpHirMode {
    /// `-Zunpretty=hir`
    Normal,
    /// `-Zunpretty=hir,identified`
    Identified,
    /// `-Zunpretty=hir,typed`
    Typed,
}

#[derive(Copy, Clone, PartialEq, Debug)]
/// Pretty print mode
pub enum PpMode {
    /// Options that print the source code, i.e.
    /// `-Zunpretty=normal` and `-Zunpretty=expanded`
    Source(PpSourceMode),
    /// `-Zunpretty=ast-tree`
    AstTree,
    /// `-Zunpretty=ast-tree,expanded`
    AstTreeExpanded,
    /// Options that print the HIR, i.e. `-Zunpretty=hir`
    Hir(PpHirMode),
    /// `-Zunpretty=hir-tree`
    HirTree,
    /// `-Zunpretty=thir-tree`
    ThirTree,
    /// `-Zunpretty=thir-flat`
    ThirFlat,
    /// `-Zunpretty=mir`
    Mir,
    /// `-Zunpretty=mir-cfg`
    MirCFG,
    /// `-Zunpretty=stable-mir`
    StableMir,
}

impl PpMode {
    pub fn needs_ast_map(&self) -> bool {
        use PpMode::*;
        use PpSourceMode::*;
        match *self {
            Source(Normal | Identified) | AstTree => false,

            Source(Expanded | ExpandedIdentified | ExpandedHygiene)
            | AstTreeExpanded
            | Hir(_)
            | HirTree
            | ThirTree
            | ThirFlat
            | Mir
            | MirCFG
            | StableMir => true,
        }
    }

    pub fn needs_analysis(&self) -> bool {
        use PpMode::*;
        matches!(*self, Hir(PpHirMode::Typed) | Mir | StableMir | MirCFG | ThirTree | ThirFlat)
    }
}

#[derive(Clone, Hash, PartialEq, Eq, Debug)]
pub enum WasiExecModel {
    Command,
    Reactor,
}

/// Command-line arguments passed to the compiler have to be incorporated with
/// the dependency tracking system for incremental compilation. This module
/// provides some utilities to make this more convenient.
///
/// The values of all command-line arguments that are relevant for dependency
/// tracking are hashed into a single value that determines whether the
/// incremental compilation cache can be re-used or not. This hashing is done
/// via the `DepTrackingHash` trait defined below, since the standard `Hash`
/// implementation might not be suitable (e.g., arguments are stored in a `Vec`,
/// the hash of which is order dependent, but we might not want the order of
/// arguments to make a difference for the hash).
///
/// However, since the value provided by `Hash::hash` often *is* suitable,
/// especially for primitive types, there is the
/// `impl_dep_tracking_hash_via_hash!()` macro that allows to simply reuse the
/// `Hash` implementation for `DepTrackingHash`. It's important though that
/// we have an opt-in scheme here, so one is hopefully forced to think about
/// how the hash should be calculated when adding a new command-line argument.
pub(crate) mod dep_tracking {
    use std::collections::BTreeMap;
    use std::hash::Hash;
    use std::num::NonZero;
    use std::path::PathBuf;

    use rustc_abi::Align;
    use rustc_data_structures::fx::FxIndexMap;
    use rustc_data_structures::stable_hasher::StableHasher;
    use rustc_errors::LanguageIdentifier;
    use rustc_feature::UnstableFeatures;
    use rustc_hashes::Hash64;
    use rustc_span::RealFileName;
    use rustc_span::edition::Edition;
    use rustc_target::spec::{
        CodeModel, FramePointer, MergeFunctions, OnBrokenPipe, PanicStrategy, RelocModel,
        RelroLevel, SanitizerSet, SplitDebuginfo, StackProtector, SymbolVisibility, TargetTuple,
        TlsModel,
    };

    use super::{
        AutoDiff, BranchProtection, CFGuard, CFProtection, CollapseMacroDebuginfo, CoverageOptions,
        CrateType, DebugInfo, DebugInfoCompression, ErrorOutputType, FmtDebug, FunctionReturn,
        InliningThreshold, InstrumentCoverage, InstrumentXRay, LinkerPluginLto, LocationDetail,
        LtoCli, MirStripDebugInfo, NextSolverConfig, OomStrategy, OptLevel, OutFileName,
        OutputType, OutputTypes, PatchableFunctionEntry, Polonius, RemapPathScopeComponents,
        ResolveDocLinks, SourceFileHashAlgorithm, SplitDwarfKind, SwitchWithOptPath,
        SymbolManglingVersion, WasiExecModel,
    };
    use crate::lint;
    use crate::utils::NativeLib;

    pub(crate) trait DepTrackingHash {
        fn hash(
            &self,
            hasher: &mut StableHasher,
            error_format: ErrorOutputType,
            for_crate_hash: bool,
        );
    }

    macro_rules! impl_dep_tracking_hash_via_hash {
        ($($t:ty),+ $(,)?) => {$(
            impl DepTrackingHash for $t {
                fn hash(&self, hasher: &mut StableHasher, _: ErrorOutputType, _for_crate_hash: bool) {
                    Hash::hash(self, hasher);
                }
            }
        )+};
    }

    impl<T: DepTrackingHash> DepTrackingHash for Option<T> {
        fn hash(
            &self,
            hasher: &mut StableHasher,
            error_format: ErrorOutputType,
            for_crate_hash: bool,
        ) {
            match self {
                Some(x) => {
                    Hash::hash(&1, hasher);
                    DepTrackingHash::hash(x, hasher, error_format, for_crate_hash);
                }
                None => Hash::hash(&0, hasher),
            }
        }
    }

    impl_dep_tracking_hash_via_hash!(
        (),
        AutoDiff,
        bool,
        usize,
        NonZero<usize>,
        u64,
        Hash64,
        String,
        PathBuf,
        lint::Level,
        WasiExecModel,
        u32,
        FramePointer,
        RelocModel,
        CodeModel,
        TlsModel,
        InstrumentCoverage,
        CoverageOptions,
        InstrumentXRay,
        CrateType,
        MergeFunctions,
        OnBrokenPipe,
        PanicStrategy,
        RelroLevel,
        OptLevel,
        LtoCli,
        DebugInfo,
        DebugInfoCompression,
        MirStripDebugInfo,
        CollapseMacroDebuginfo,
        UnstableFeatures,
        NativeLib,
        SanitizerSet,
        CFGuard,
        CFProtection,
        TargetTuple,
        Edition,
        LinkerPluginLto,
        ResolveDocLinks,
        SplitDebuginfo,
        SplitDwarfKind,
        StackProtector,
        SwitchWithOptPath,
        SymbolManglingVersion,
        SymbolVisibility,
        RemapPathScopeComponents,
        SourceFileHashAlgorithm,
        OutFileName,
        OutputType,
        RealFileName,
        LocationDetail,
        FmtDebug,
        BranchProtection,
        OomStrategy,
        LanguageIdentifier,
        NextSolverConfig,
        PatchableFunctionEntry,
        Polonius,
        InliningThreshold,
        FunctionReturn,
        Align,
    );

    impl<T1, T2> DepTrackingHash for (T1, T2)
    where
        T1: DepTrackingHash,
        T2: DepTrackingHash,
    {
        fn hash(
            &self,
            hasher: &mut StableHasher,
            error_format: ErrorOutputType,
            for_crate_hash: bool,
        ) {
            Hash::hash(&0, hasher);
            DepTrackingHash::hash(&self.0, hasher, error_format, for_crate_hash);
            Hash::hash(&1, hasher);
            DepTrackingHash::hash(&self.1, hasher, error_format, for_crate_hash);
        }
    }

    impl<T1, T2, T3> DepTrackingHash for (T1, T2, T3)
    where
        T1: DepTrackingHash,
        T2: DepTrackingHash,
        T3: DepTrackingHash,
    {
        fn hash(
            &self,
            hasher: &mut StableHasher,
            error_format: ErrorOutputType,
            for_crate_hash: bool,
        ) {
            Hash::hash(&0, hasher);
            DepTrackingHash::hash(&self.0, hasher, error_format, for_crate_hash);
            Hash::hash(&1, hasher);
            DepTrackingHash::hash(&self.1, hasher, error_format, for_crate_hash);
            Hash::hash(&2, hasher);
            DepTrackingHash::hash(&self.2, hasher, error_format, for_crate_hash);
        }
    }

    impl<T: DepTrackingHash> DepTrackingHash for Vec<T> {
        fn hash(
            &self,
            hasher: &mut StableHasher,
            error_format: ErrorOutputType,
            for_crate_hash: bool,
        ) {
            Hash::hash(&self.len(), hasher);
            for (index, elem) in self.iter().enumerate() {
                Hash::hash(&index, hasher);
                DepTrackingHash::hash(elem, hasher, error_format, for_crate_hash);
            }
        }
    }

    impl<T: DepTrackingHash, V: DepTrackingHash> DepTrackingHash for FxIndexMap<T, V> {
        fn hash(
            &self,
            hasher: &mut StableHasher,
            error_format: ErrorOutputType,
            for_crate_hash: bool,
        ) {
            Hash::hash(&self.len(), hasher);
            for (key, value) in self.iter() {
                DepTrackingHash::hash(key, hasher, error_format, for_crate_hash);
                DepTrackingHash::hash(value, hasher, error_format, for_crate_hash);
            }
        }
    }

    impl DepTrackingHash for OutputTypes {
        fn hash(
            &self,
            hasher: &mut StableHasher,
            error_format: ErrorOutputType,
            for_crate_hash: bool,
        ) {
            Hash::hash(&self.0.len(), hasher);
            for (key, val) in &self.0 {
                DepTrackingHash::hash(key, hasher, error_format, for_crate_hash);
                if !for_crate_hash {
                    DepTrackingHash::hash(val, hasher, error_format, for_crate_hash);
                }
            }
        }
    }

    // This is a stable hash because BTreeMap is a sorted container
    pub(crate) fn stable_hash(
        sub_hashes: BTreeMap<&'static str, &dyn DepTrackingHash>,
        hasher: &mut StableHasher,
        error_format: ErrorOutputType,
        for_crate_hash: bool,
    ) {
        for (key, sub_hash) in sub_hashes {
            // Using Hash::hash() instead of DepTrackingHash::hash() is fine for
            // the keys, as they are just plain strings
            Hash::hash(&key.len(), hasher);
            Hash::hash(key, hasher);
            sub_hash.hash(hasher, error_format, for_crate_hash);
        }
    }
}

/// Default behavior to use in out-of-memory situations.
#[derive(Clone, Copy, PartialEq, Hash, Debug, Encodable, Decodable, HashStable_Generic)]
pub enum OomStrategy {
    /// Generate a panic that can be caught by `catch_unwind`.
    Panic,

    /// Abort the process immediately.
    Abort,
}

impl OomStrategy {
    pub const SYMBOL: &'static str = "__rust_alloc_error_handler_should_panic";

    pub fn should_panic(self) -> u8 {
        match self {
            OomStrategy::Panic => 1,
            OomStrategy::Abort => 0,
        }
    }
}

/// How to run proc-macro code when building this crate
#[derive(Clone, Copy, PartialEq, Hash, Debug)]
pub enum ProcMacroExecutionStrategy {
    /// Run the proc-macro code on the same thread as the server.
    SameThread,

    /// Run the proc-macro code on a different thread.
    CrossThread,
}

/// How to perform collapse macros debug info
/// if-ext - if macro from different crate (related to callsite code)
/// | cmd \ attr    | no  | (unspecified) | external | yes |
/// | no            | no  | no            | no       | no  |
/// | (unspecified) | no  | no            | if-ext   | yes |
/// | external      | no  | if-ext        | if-ext   | yes |
/// | yes           | yes | yes           | yes      | yes |
#[derive(Clone, Copy, PartialEq, Hash, Debug)]
pub enum CollapseMacroDebuginfo {
    /// Don't collapse debuginfo for the macro
    No = 0,
    /// Unspecified value
    Unspecified = 1,
    /// Collapse debuginfo if the macro comes from a different crate
    External = 2,
    /// Collapse debuginfo for the macro
    Yes = 3,
}

/// Which format to use for `-Z dump-mono-stats`
#[derive(Clone, Copy, PartialEq, Hash, Debug)]
pub enum DumpMonoStatsFormat {
    /// Pretty-print a markdown table
    Markdown,
    /// Emit structured JSON
    Json,
}

impl DumpMonoStatsFormat {
    pub fn extension(self) -> &'static str {
        match self {
            Self::Markdown => "md",
            Self::Json => "json",
        }
    }
}

/// `-Z patchable-function-entry` representation - how many nops to put before and after function
/// entry.
#[derive(Clone, Copy, PartialEq, Hash, Debug, Default)]
pub struct PatchableFunctionEntry {
    /// Nops before the entry
    prefix: u8,
    /// Nops after the entry
    entry: u8,
}

impl PatchableFunctionEntry {
    pub fn from_total_and_prefix_nops(
        total_nops: u8,
        prefix_nops: u8,
    ) -> Option<PatchableFunctionEntry> {
        if total_nops < prefix_nops {
            None
        } else {
            Some(Self { prefix: prefix_nops, entry: total_nops - prefix_nops })
        }
    }
    pub fn prefix(&self) -> u8 {
        self.prefix
    }
    pub fn entry(&self) -> u8 {
        self.entry
    }
}

/// `-Zpolonius` values, enabling the borrow checker polonius analysis, and which version: legacy,
/// or future prototype.
#[derive(Clone, Copy, PartialEq, Hash, Debug, Default)]
pub enum Polonius {
    /// The default value: disabled.
    #[default]
    Off,

    /// Legacy version, using datalog and the `polonius-engine` crate. Historical value for `-Zpolonius`.
    Legacy,

    /// In-tree prototype, extending the NLL infrastructure.
    Next,
}

impl Polonius {
    /// Returns whether the legacy version of polonius is enabled
    pub fn is_legacy_enabled(&self) -> bool {
        matches!(self, Polonius::Legacy)
    }

    /// Returns whether the "next" version of polonius is enabled
    pub fn is_next_enabled(&self) -> bool {
        matches!(self, Polonius::Next)
    }
}

#[derive(Clone, Copy, PartialEq, Hash, Debug)]
pub enum InliningThreshold {
    Always,
    Sometimes(usize),
    Never,
}

impl Default for InliningThreshold {
    fn default() -> Self {
        Self::Sometimes(100)
    }
}

/// The different settings that the `-Zfunction-return` flag can have.
#[derive(Clone, Copy, PartialEq, Hash, Debug, Default)]
pub enum FunctionReturn {
    /// Keep the function return unmodified.
    #[default]
    Keep,

    /// Replace returns with jumps to thunk, without emitting the thunk.
    ThunkExtern,
}

/// Whether extra span comments are included when dumping MIR, via the `-Z mir-include-spans` flag.
/// By default, only enabled in the NLL MIR dumps, and disabled in all other passes.
#[derive(Clone, Copy, Default, PartialEq, Debug)]
pub enum MirIncludeSpans {
    Off,
    On,
    /// Default: include extra comments in NLL MIR dumps only. Can be ignored and considered as
    /// `Off` in all other cases.
    #[default]
    Nll,
}

impl MirIncludeSpans {
    /// Unless opting into extra comments for all passes, they can be considered disabled.
    /// The cases where a distinction between on/off and a per-pass value can exist will be handled
    /// in the passes themselves: i.e. the `Nll` value is considered off for all intents and
    /// purposes, except for the NLL MIR dump pass.
    pub fn is_enabled(self) -> bool {
        self == MirIncludeSpans::On
    }
}<|MERGE_RESOLUTION|>--- conflicted
+++ resolved
@@ -2738,11 +2738,7 @@
     let sysroot = Sysroot::new(matches.opt_str("sysroot").map(PathBuf::from));
 
     let real_source_base_dir = |suffix: &str, confirm: &str| {
-<<<<<<< HEAD
-        let mut candidate = sysroot.join(suffix);
-=======
         let mut candidate = sysroot.path().join(suffix);
->>>>>>> d41e12f1
         if let Ok(metadata) = candidate.symlink_metadata() {
             // Replace the symlink bootstrap creates, with its destination.
             // We could try to use `fs::canonicalize` instead, but that might
