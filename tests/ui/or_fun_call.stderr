--- conflicted
+++ resolved
@@ -66,8 +66,6 @@
 LL |     without_default.unwrap_or(Foo::new());
    |                     ^^^^^^^^^^^^^^^^^^^^^ help: try this: `unwrap_or_else(Foo::new)`
 
-<<<<<<< HEAD
-=======
 error: use of `or_insert` followed by a call to `new`
   --> $DIR/or_fun_call.rs:82:19
    |
@@ -92,7 +90,6 @@
 LL |     btree_vec.entry(42).or_insert(vec![]);
    |                         ^^^^^^^^^^^^^^^^^ help: try this: `or_default()`
 
->>>>>>> 1f92c9dc
 error: use of `unwrap_or` followed by a call to `new`
   --> $DIR/or_fun_call.rs:94:21
    |
