--- conflicted
+++ resolved
@@ -1,19 +1,11 @@
 error: redundant clone
-<<<<<<< HEAD
-  --> tests/ui/unnecessary_to_owned.rs:225:64
-=======
   --> tests/ui/unnecessary_to_owned.rs:217:64
->>>>>>> f2feb0f1
    |
 LL |     require_c_str(&CString::from_vec_with_nul(vec![0]).unwrap().to_owned());
    |                                                                ^^^^^^^^^^^ help: remove this
    |
 note: this value is dropped without further use
-<<<<<<< HEAD
-  --> tests/ui/unnecessary_to_owned.rs:225:20
-=======
   --> tests/ui/unnecessary_to_owned.rs:217:20
->>>>>>> f2feb0f1
    |
 LL |     require_c_str(&CString::from_vec_with_nul(vec![0]).unwrap().to_owned());
    |                    ^^^^^^^^^^^^^^^^^^^^^^^^^^^^^^^^^^^^^^^^^^^^
@@ -21,81 +13,49 @@
    = help: to override `-D warnings` add `#[allow(clippy::redundant_clone)]`
 
 error: redundant clone
-<<<<<<< HEAD
-  --> tests/ui/unnecessary_to_owned.rs:227:40
-=======
   --> tests/ui/unnecessary_to_owned.rs:219:40
->>>>>>> f2feb0f1
    |
 LL |     require_os_str(&OsString::from("x").to_os_string());
    |                                        ^^^^^^^^^^^^^^^ help: remove this
    |
 note: this value is dropped without further use
-<<<<<<< HEAD
-  --> tests/ui/unnecessary_to_owned.rs:227:21
-=======
   --> tests/ui/unnecessary_to_owned.rs:219:21
->>>>>>> f2feb0f1
    |
 LL |     require_os_str(&OsString::from("x").to_os_string());
    |                     ^^^^^^^^^^^^^^^^^^^
 
 error: redundant clone
-<<<<<<< HEAD
-  --> tests/ui/unnecessary_to_owned.rs:229:48
-=======
   --> tests/ui/unnecessary_to_owned.rs:221:48
->>>>>>> f2feb0f1
    |
 LL |     require_path(&std::path::PathBuf::from("x").to_path_buf());
    |                                                ^^^^^^^^^^^^^^ help: remove this
    |
 note: this value is dropped without further use
-<<<<<<< HEAD
-  --> tests/ui/unnecessary_to_owned.rs:229:19
-=======
   --> tests/ui/unnecessary_to_owned.rs:221:19
->>>>>>> f2feb0f1
    |
 LL |     require_path(&std::path::PathBuf::from("x").to_path_buf());
    |                   ^^^^^^^^^^^^^^^^^^^^^^^^^^^^^
 
 error: redundant clone
-<<<<<<< HEAD
-  --> tests/ui/unnecessary_to_owned.rs:231:35
-=======
   --> tests/ui/unnecessary_to_owned.rs:223:35
->>>>>>> f2feb0f1
    |
 LL |     require_str(&String::from("x").to_string());
    |                                   ^^^^^^^^^^^^ help: remove this
    |
 note: this value is dropped without further use
-<<<<<<< HEAD
-  --> tests/ui/unnecessary_to_owned.rs:231:18
-=======
   --> tests/ui/unnecessary_to_owned.rs:223:18
->>>>>>> f2feb0f1
    |
 LL |     require_str(&String::from("x").to_string());
    |                  ^^^^^^^^^^^^^^^^^
 
 error: redundant clone
-<<<<<<< HEAD
-  --> tests/ui/unnecessary_to_owned.rs:233:39
-=======
   --> tests/ui/unnecessary_to_owned.rs:225:39
->>>>>>> f2feb0f1
    |
 LL |     require_slice(&[String::from("x")].to_owned());
    |                                       ^^^^^^^^^^^ help: remove this
    |
 note: this value is dropped without further use
-<<<<<<< HEAD
-  --> tests/ui/unnecessary_to_owned.rs:233:20
-=======
   --> tests/ui/unnecessary_to_owned.rs:225:20
->>>>>>> f2feb0f1
    |
 LL |     require_slice(&[String::from("x")].to_owned());
    |                    ^^^^^^^^^^^^^^^^^^^
@@ -482,56 +442,19 @@
    |             ^^^^^^^^^^^^^^^^^^^^^^^^^^^^ help: use: `slice.iter().copied()`
 
 error: unnecessary use of `to_vec`
-<<<<<<< HEAD
-  --> tests/ui/unnecessary_to_owned.rs:198:13
-   |
-LL |     let _ = [std::path::PathBuf::new()][..].to_vec().into_iter();
-   |             ^^^^^^^^^^^^^^^^^^^^^^^^^^^^^^^^^^^^^^^^^^^^^^^^^^^^ help: use: `[std::path::PathBuf::new()][..].iter().cloned()`
-
-error: unnecessary use of `to_owned`
-  --> tests/ui/unnecessary_to_owned.rs:200:13
-   |
-LL |     let _ = [std::path::PathBuf::new()][..].to_owned().into_iter();
-   |             ^^^^^^^^^^^^^^^^^^^^^^^^^^^^^^^^^^^^^^^^^^^^^^^^^^^^^^ help: use: `[std::path::PathBuf::new()][..].iter().cloned()`
-
-error: unnecessary use of `to_vec`
-  --> tests/ui/unnecessary_to_owned.rs:203:13
-=======
   --> tests/ui/unnecessary_to_owned.rs:199:13
->>>>>>> f2feb0f1
    |
 LL |     let _ = IntoIterator::into_iter(slice.to_vec());
    |             ^^^^^^^^^^^^^^^^^^^^^^^^^^^^^^^^^^^^^^^ help: use: `slice.iter().copied()`
 
 error: unnecessary use of `to_owned`
-<<<<<<< HEAD
-  --> tests/ui/unnecessary_to_owned.rs:205:13
-=======
   --> tests/ui/unnecessary_to_owned.rs:201:13
->>>>>>> f2feb0f1
    |
 LL |     let _ = IntoIterator::into_iter(slice.to_owned());
    |             ^^^^^^^^^^^^^^^^^^^^^^^^^^^^^^^^^^^^^^^^^ help: use: `slice.iter().copied()`
 
-<<<<<<< HEAD
-error: unnecessary use of `to_vec`
-  --> tests/ui/unnecessary_to_owned.rs:207:13
-   |
-LL |     let _ = IntoIterator::into_iter([std::path::PathBuf::new()][..].to_vec());
-   |             ^^^^^^^^^^^^^^^^^^^^^^^^^^^^^^^^^^^^^^^^^^^^^^^^^^^^^^^^^^^^^^^^^ help: use: `[std::path::PathBuf::new()][..].iter().cloned()`
-
-error: unnecessary use of `to_owned`
-  --> tests/ui/unnecessary_to_owned.rs:209:13
-   |
-LL |     let _ = IntoIterator::into_iter([std::path::PathBuf::new()][..].to_owned());
-   |             ^^^^^^^^^^^^^^^^^^^^^^^^^^^^^^^^^^^^^^^^^^^^^^^^^^^^^^^^^^^^^^^^^^^ help: use: `[std::path::PathBuf::new()][..].iter().cloned()`
-
-error: allocating a new `String` only to create a temporary `&str` from it
-  --> tests/ui/unnecessary_to_owned.rs:237:26
-=======
 error: allocating a new `String` only to create a temporary `&str` from it
   --> tests/ui/unnecessary_to_owned.rs:229:26
->>>>>>> f2feb0f1
    |
 LL |     let _ref_str: &str = &String::from_utf8(slice.to_vec()).expect("not UTF-8");
    |                          ^^^^^^^^^^^^^^^^^^^^^^^^^^^^^^^^^^^^^^^^^^^^^^^^^^^^^^
@@ -543,11 +466,7 @@
    |
 
 error: allocating a new `String` only to create a temporary `&str` from it
-<<<<<<< HEAD
-  --> tests/ui/unnecessary_to_owned.rs:239:26
-=======
   --> tests/ui/unnecessary_to_owned.rs:231:26
->>>>>>> f2feb0f1
    |
 LL |     let _ref_str: &str = &String::from_utf8(b"foo".to_vec()).unwrap();
    |                          ^^^^^^^^^^^^^^^^^^^^^^^^^^^^^^^^^^^^^^^^^^^^
@@ -559,11 +478,7 @@
    |
 
 error: allocating a new `String` only to create a temporary `&str` from it
-<<<<<<< HEAD
-  --> tests/ui/unnecessary_to_owned.rs:241:26
-=======
   --> tests/ui/unnecessary_to_owned.rs:233:26
->>>>>>> f2feb0f1
    |
 LL |     let _ref_str: &str = &String::from_utf8(b"foo".as_slice().to_owned()).unwrap();
    |                          ^^^^^^^^^^^^^^^^^^^^^^^^^^^^^^^^^^^^^^^^^^^^^^^^^^^^^^^^^
@@ -575,11 +490,7 @@
    |
 
 error: unnecessary use of `to_vec`
-<<<<<<< HEAD
-  --> tests/ui/unnecessary_to_owned.rs:299:14
-=======
   --> tests/ui/unnecessary_to_owned.rs:291:14
->>>>>>> f2feb0f1
    |
 LL |     for t in file_types.to_vec() {
    |              ^^^^^^^^^^^^^^^^^^^
@@ -591,95 +502,50 @@
 LL ~         let path = match get_file_path(t) {
    |
 
-<<<<<<< HEAD
-error: unnecessary use of `to_vec`
-  --> tests/ui/unnecessary_to_owned.rs:323:14
-   |
-LL |     let _ = &["x"][..].to_vec().into_iter();
-   |              ^^^^^^^^^^^^^^^^^^^^^^^^^^^^^^ help: use: `["x"][..].iter().cloned()`
-
-error: unnecessary use of `to_vec`
-  --> tests/ui/unnecessary_to_owned.rs:329:14
-   |
-LL |     let _ = &["x"][..].to_vec().into_iter();
-   |              ^^^^^^^^^^^^^^^^^^^^^^^^^^^^^^ help: use: `["x"][..].iter().copied()`
-
-error: unnecessary use of `to_string`
-  --> tests/ui/unnecessary_to_owned.rs:378:24
-=======
 error: unnecessary use of `to_string`
   --> tests/ui/unnecessary_to_owned.rs:357:24
->>>>>>> f2feb0f1
    |
 LL |         Box::new(build(y.to_string()))
    |                        ^^^^^^^^^^^^^ help: use: `y`
 
 error: unnecessary use of `to_string`
-<<<<<<< HEAD
-  --> tests/ui/unnecessary_to_owned.rs:488:12
-=======
   --> tests/ui/unnecessary_to_owned.rs:467:12
->>>>>>> f2feb0f1
    |
 LL |         id("abc".to_string())
    |            ^^^^^^^^^^^^^^^^^ help: use: `"abc"`
 
 error: unnecessary use of `to_vec`
-<<<<<<< HEAD
-  --> tests/ui/unnecessary_to_owned.rs:632:37
-=======
   --> tests/ui/unnecessary_to_owned.rs:611:37
->>>>>>> f2feb0f1
    |
 LL |         IntoFuture::into_future(foo([].to_vec(), &0));
    |                                     ^^^^^^^^^^^ help: use: `[]`
 
 error: unnecessary use of `to_vec`
-<<<<<<< HEAD
-  --> tests/ui/unnecessary_to_owned.rs:643:18
-=======
   --> tests/ui/unnecessary_to_owned.rs:622:18
->>>>>>> f2feb0f1
    |
 LL |         s.remove(&a.to_vec());
    |                  ^^^^^^^^^^^ help: replace it with: `a`
 
 error: unnecessary use of `to_owned`
-<<<<<<< HEAD
-  --> tests/ui/unnecessary_to_owned.rs:648:14
-=======
   --> tests/ui/unnecessary_to_owned.rs:627:14
->>>>>>> f2feb0f1
    |
 LL |     s.remove(&"b".to_owned());
    |              ^^^^^^^^^^^^^^^ help: replace it with: `"b"`
 
 error: unnecessary use of `to_string`
-<<<<<<< HEAD
-  --> tests/ui/unnecessary_to_owned.rs:650:14
-=======
   --> tests/ui/unnecessary_to_owned.rs:629:14
->>>>>>> f2feb0f1
    |
 LL |     s.remove(&"b".to_string());
    |              ^^^^^^^^^^^^^^^^ help: replace it with: `"b"`
 
 error: unnecessary use of `to_vec`
-<<<<<<< HEAD
-  --> tests/ui/unnecessary_to_owned.rs:656:14
-=======
   --> tests/ui/unnecessary_to_owned.rs:635:14
->>>>>>> f2feb0f1
    |
 LL |     s.remove(&["b"].to_vec());
    |              ^^^^^^^^^^^^^^^ help: replace it with: `["b"].as_slice()`
 
 error: unnecessary use of `to_vec`
-<<<<<<< HEAD
-  --> tests/ui/unnecessary_to_owned.rs:658:14
-=======
   --> tests/ui/unnecessary_to_owned.rs:637:14
->>>>>>> f2feb0f1
    |
 LL |     s.remove(&(&["b"]).to_vec());
    |              ^^^^^^^^^^^^^^^^^^ help: replace it with: `(&["b"]).as_slice()`
