--- conflicted
+++ resolved
@@ -43,11 +43,7 @@
 LL | |         dst[i] = src[count];
 LL | |         count += 1;
 LL | |     }
-<<<<<<< HEAD
-   | |_____^ help: try replacing the loop by: `dst[3..(3 + src.len())].clone_from_slice(&src[..(3 + src.len() - 3)]);`
-=======
    | |_____^ help: try replacing the loop by: `dst[3..(3 + src.len())].copy_from_slice(&src[..(3 + src.len() - 3)]);`
->>>>>>> 60e68d68
 
 error: it looks like you're manually copying between slices
   --> $DIR/with_loop_counters.rs:35:5
