error: usage of unknown attribute
<<<<<<< HEAD
  --> tests/ui/unknown_attribute.rs:1:11
=======
  --> tests/ui/unknown_attribute.rs:3:11
>>>>>>> ba80e065
   |
LL | #[clippy::unknown]
   |           ^^^^^^^

error: aborting due to 1 previous error
<|MERGE_RESOLUTION|>--- conflicted
+++ resolved
@@ -1,9 +1,5 @@
 error: usage of unknown attribute
-<<<<<<< HEAD
-  --> tests/ui/unknown_attribute.rs:1:11
-=======
   --> tests/ui/unknown_attribute.rs:3:11
->>>>>>> ba80e065
    |
 LL | #[clippy::unknown]
    |           ^^^^^^^
